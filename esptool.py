#!/usr/bin/env python
#
# ESP8266 & ESP32 ROM Bootloader Utility
# Copyright (C) 2014-2016 Fredrik Ahlberg, Angus Gratton, Espressif Systems (Shanghai) PTE LTD, other contributors as noted.
# https://github.com/espressif/esptool
#
# This program is free software; you can redistribute it and/or modify it under
# the terms of the GNU General Public License as published by the Free Software
# Foundation; either version 2 of the License, or (at your option) any later version.
#
# This program is distributed in the hope that it will be useful, but WITHOUT
# ANY WARRANTY; without even the implied warranty of MERCHANTABILITY or FITNESS
# FOR A PARTICULAR PURPOSE. See the GNU General Public License for more details.
#
# You should have received a copy of the GNU General Public License along with
# this program; if not, write to the Free Software Foundation, Inc., 51 Franklin
# Street, Fifth Floor, Boston, MA 02110-1301 USA.

from __future__ import print_function, division

import argparse
import hashlib
import inspect
import os
import serial
import struct
import sys
import time
import base64
import zlib
import shlex

__version__ = "2.0-dev"

MAX_UINT32 = 0xffffffff
MAX_UINT24 = 0xffffff


def check_supported_function(func, check_func):
    """
    Decorator implementation that wraps a check around an ESPLoader
    bootloader function to check if it's supported.

    This is used to capture the multidimensional differences in
    functionality between the ESP8266 & ESP32 ROM loaders, and the
    software stub that runs on both. Not possible to do this cleanly
    via inheritance alone.
    """
    def inner(*args, **kwargs):
        obj = args[0]
        if check_func(obj):
            return func(*args, **kwargs)
        else:
            raise NotImplementedInROMError(obj, func)
    return inner


def stub_function_only(func):
    """ Attribute for a function only supported in the software stub loader """
    return check_supported_function(func, lambda o: o.IS_STUB)


<<<<<<< HEAD
def stub_and_esp32_function_only(func):
    """ Attribute for a function only supported by software stubs or ESP32 ROM """
    return check_supported_function(func, lambda o: o.IS_STUB or o.CHIP_NAME == "ESP32")

=======
__version__ = "1.3"
>>>>>>> 3aa85343

PYTHON2 = sys.version_info[0] < 3  # True if on pre-Python 3

# Function to return nth byte of a bitstring
# Different behaviour on Python 2 vs 3
if PYTHON2:
    def byte(bitstr, index):
        return ord(bitstr[index])
else:
    def byte(bitstr, index):
        return bitstr[index]


def esp8266_function_only(func):
    """ Attribute for a function only supported on ESP8266 """
    return check_supported_function(func, lambda o: o.CHIP_NAME == "ESP8266")


class ESPLoader(object):
    """ Base class providing access to ESP ROM & softtware stub bootloaders.
    Subclasses provide ESP8266 & ESP32 specific functionality.

    Don't instantiate this base class directly, either instantiate a subclass or
    call ESPLoader.detect_chip() which will interrogate the chip and return the
    appropriate subclass instance.

    """
    CHIP_NAME = "Espressif device"
    IS_STUB = False

    DEFAULT_PORT = "/dev/ttyUSB0"

    # Commands supported by ESP8266 ROM bootloader
    ESP_FLASH_BEGIN = 0x02
    ESP_FLASH_DATA  = 0x03
    ESP_FLASH_END   = 0x04
    ESP_MEM_BEGIN   = 0x05
    ESP_MEM_END     = 0x06
    ESP_MEM_DATA    = 0x07
    ESP_SYNC        = 0x08
    ESP_WRITE_REG   = 0x09
    ESP_READ_REG    = 0x0a

    # Some comands supported by ESP32 ROM bootloader (or -8266 w/ stub)
    ESP_SPI_SET_PARAMS = 0x0B
    ESP_SPI_ATTACH     = 0x0D
    ESP_CHANGE_BAUDRATE = 0x0F
    ESP_FLASH_DEFL_BEGIN = 0x10
    ESP_FLASH_DEFL_DATA  = 0x11
    ESP_FLASH_DEFL_END   = 0x12
    ESP_SPI_FLASH_MD5    = 0x13

    # Some commands supported by stub only
    ESP_ERASE_FLASH = 0xD0
    ESP_ERASE_REGION = 0xD1
    ESP_READ_FLASH = 0xD2
    ESP_RUN_USER_CODE = 0xD3

    # Maximum block sized for RAM and Flash writes, respectively.
    ESP_RAM_BLOCK   = 0x1800

    FLASH_WRITE_SIZE = 0x400

    # Default baudrate. The ROM auto-bauds, so we can use more or less whatever we want.
    ESP_ROM_BAUD    = 115200

    # First byte of the application image
    ESP_IMAGE_MAGIC = 0xe9

    # Initial state for the checksum routine
    ESP_CHECKSUM_MAGIC = 0xef

    # Flash sector size, minimum unit of erase.
    FLASH_SECTOR_SIZE = 0x1000

    UART_DATA_REG_ADDR = 0x60000078

    # Memory addresses
    IROM_MAP_START = 0x40200000
    IROM_MAP_END = 0x40300000

    # The number of bytes in the UART response that signify command status
    STATUS_BYTES_LENGTH = 2

    def __init__(self, port=DEFAULT_PORT, baud=ESP_ROM_BAUD):
        """Base constructor for ESPLoader bootloader interaction

        Don't call this constructor, either instantiate ESP8266ROM
        or ESP32ROM, or use ESPLoader.detect_chip().

        This base class has all of the instance methods for bootloader
        functionality supported across various chips & stub
        loaders. Subclasses replace the functions they don't support
        with ones which throw NotImplementedInROMError().

        """
        if isinstance(port, serial.Serial):
            self._port = port
        else:
            self._port = serial.serial_for_url(port)
        self._slip_reader = slip_reader(self._port)
        # setting baud rate in a separate step is a workaround for
        # CH341 driver on some Linux versions (this opens at 9600 then
        # sets), shouldn't matter for other platforms/drivers. See
        # https://github.com/espressif/esptool/issues/44#issuecomment-107094446
        self._port.baudrate = baud

    @staticmethod
    def detect_chip(port=DEFAULT_PORT, baud=ESP_ROM_BAUD, connect_mode='default_reset'):
        """ Use serial access to detect the chip type.

        We use the UART's datecode register for this, it's mapped at
        the same address on ESP8266 & ESP32 so we can use one
        memory read and compare to the datecode register for each chip
        type.

        This routine automatically performs ESPLoader.connect() (passing
        connect_mode parameter) as part of querying the chip.
        """
        detect_port = ESPLoader(port, baud)
        detect_port.connect(connect_mode)
        sys.stdout.write('Detecting chip type... ')
        date_reg = detect_port.read_reg(ESPLoader.UART_DATA_REG_ADDR)

        for cls in [ESP8266ROM, ESP32ROM]:
            if date_reg == cls.DATE_REG_VALUE:
                # don't connect a second time
                inst = cls(detect_port._port, baud)
                print('%s' % inst.CHIP_NAME)
                return inst
        print('')
        raise FatalError("Unexpected UART datecode value 0x%08x. Failed to autodetect chip type." % date_reg)

    """ Read a SLIP packet from the serial port """
    def read(self):
        return next(self._slip_reader)

    """ Write bytes to the serial port while performing SLIP escaping """
    def write(self, packet):
        buf = b'\xc0' \
              + (packet.replace(b'\xdb',b'\xdb\xdd').replace(b'\xc0',b'\xdb\xdc')) \
              + b'\xc0'
        self._port.write(buf)

    """ Calculate checksum of a blob, as it is defined by the ROM """
    @staticmethod
    def checksum(data, state=ESP_CHECKSUM_MAGIC):
        for b in data:
            if type(b) is int:  # python 2/3 compat
                state ^= b
            else:
                state ^= ord(b)

        return state

    """ Send a request and read the response """
    def command(self, op=None, data=b"", chk=0, wait_response=True):
        if op is not None:
            pkt = struct.pack(b'<BBHI', 0x00, op, len(data), chk) + data
            self.write(pkt)

        if not wait_response:
            return

        # tries to get a response until that response has the
        # same operation as the request or a retries limit has
        # exceeded. This is needed for some esp8266s that
        # reply with more sync responses than expected.
        for retry in range(100):
            p = self.read()
            if len(p) < 8:
                continue
            (resp, op_ret, len_ret, val) = struct.unpack('<BBHI', p[:8])
            if resp != 1:
                continue
            data = p[8:]
            if op is None or op_ret == op:
                return val, data

        raise FatalError("Response doesn't match request")

    def check_command(self, op_description, op=None, data=b'', chk=0):
        """
        Execute a command with 'command', check the result code and throw an appropriate
        FatalError if it fails.

        Returns the "result" of a successful command.
        """
        val, data = self.command(op, data, chk)

        # things are a bit weird here, bear with us

        # the status bytes are the last 2/4 bytes in the data (depending on chip)
        if len(data) < self.STATUS_BYTES_LENGTH:
            raise FatalError("Failed to %s. Only got %d byte status response." % (op_description, len(data)))
        status_bytes = data[-self.STATUS_BYTES_LENGTH:]
        # we only care if the first one is non-zero. If it is, the second byte is a reason.
        if byte(status_bytes, 0) != 0:
            raise FatalError.WithResult('Failed to %s' % op_description, status_bytes)

        # if we had more data than just the status bytes, return it as the result
        # (this is used by the md5sum command, maybe other commands?)
        if len(data) > self.STATUS_BYTES_LENGTH:
            return data[:-self.STATUS_BYTES_LENGTH]
        else:  # otherwise, just return the 'val' field which comes from the reply header (this is used by read_reg)
            return val

    def flush_input(self):
        self._port.flushInput()
        self._slip_reader = slip_reader(self._port)

    def sync(self):
        self.command(self.ESP_SYNC, b'\x07\x07\x12\x20' + 32 * b'\x55')
        for i in range(7):
            self.command()

<<<<<<< HEAD
    def connect(self, mode='default_reset'):
        """ Try connecting repeatedly until successful, or giving up """
        print('Connecting...')

        for _ in range(10):
            # issue reset-to-bootloader:
            # RTS = either CH_PD/EN or nRESET (both active low = chip in reset
            # DTR = GPIO0 (active low = boot to flasher)
            #
            # DTR & RTS are active low signals,
            # ie True = pin @ 0V, False = pin @ VCC.
            if mode != 'no_reset':
                self._port.setDTR(False)  # IO0=HIGH
                self._port.setRTS(True)   # EN=LOW, chip in reset
                time.sleep(0.05)
                self._port.setDTR(True)   # IO0=LOW
                self._port.setRTS(False)  # EN=HIGH, chip out of reset
                if mode == 'esp32r0':
                    # this is a workaround for a bug with the most
                    # common auto reset circuit and Windows, if the EN
                    # pin on the dev board does not have enough
                    # capacitance. This workaround only works on
                    # revision 0 ESP32 chips, it exploits a silicon
                    # bug spurious watchdog reset.
                    #
                    # Details: https://github.com/espressif/esptool/issues/136
                    time.sleep(0.4)  # allow watchdog reset to occur
                time.sleep(0.05)
                self._port.setDTR(False)  # IO0=HIGH, done

            self._port.timeout = 0.1
            last_exception = None
            for _ in range(4):
                try:
                    self.flush_input()
                    self._port.flushOutput()
                    self.sync()
                    self._port.timeout = 5
                    return
                except FatalError as e:
                    last_exception = e
                    time.sleep(0.05)
        raise FatalError('Failed to connect to %s: %s' % (self.CHIP_NAME, last_exception))
=======
    """ Try connecting repeatedly until successful, or giving up """
    def connect(self):
        print('Connecting...', end='')
        sys.stdout.flush()
        last_error = None

        try:
            for _ in range(4):
                # issue reset-to-bootloader:
                # RTS = either CH_PD or nRESET (both active low = chip in reset)
                # DTR = GPIO0 (active low = boot to flasher)
                self._port.setDTR(False)
                self._port.setRTS(True)
                time.sleep(0.05)
                self._port.setDTR(True)
                self._port.setRTS(False)
                time.sleep(0.05)
                self._port.setDTR(False)

                # worst-case latency timer should be 255ms (probably <20ms)
                self._port.timeout = 0.3
                for _ in range(4):
                    try:
                        self._port.flushInput()
                        self._slip_reader = slip_reader(self._port)
                        self._port.flushOutput()
                        self.sync()
                        self._port.timeout = 5
                        return
                    except Exception as e:
                        print('.', end='')
                        sys.stdout.flush()
                        time.sleep(0.05)
                        last_error = e
        finally:
            print('')  # end 'Connecting...' line
        raise FatalError('Failed to connect to ESP8266: %s' % last_error)
>>>>>>> 3aa85343

    """ Read memory address in target """
    def read_reg(self, addr):
        # we don't call check_command here because read_reg() function is called
        # when detecting chip type, and the way we check for success (STATUS_BYTES_LENGTH) is different
        # for different chip types (!)
        val, data = self.command(self.ESP_READ_REG, struct.pack('<I', addr))
        if byte(data, 0) != 0:
            raise FatalError.WithResult("Failed to read register address %08x" % addr, data)
        return val

    """ Write to memory address in target """
    def write_reg(self, addr, value, mask=0xFFFFFFFF, delay_us=0):
        return self.check_command("write target memory", self.ESP_WRITE_REG,
                                  struct.pack('<IIII', addr, value, mask, delay_us))

    """ Start downloading an application image to RAM """
    def mem_begin(self, size, blocks, blocksize, offset):
        return self.check_command("enter RAM download mode", self.ESP_MEM_BEGIN,
                                  struct.pack('<IIII', size, blocks, blocksize, offset))

    """ Send a block of an image to RAM """
    def mem_block(self, data, seq):
        return self.check_command("write to target RAM", self.ESP_MEM_DATA,
                                  struct.pack('<IIII', len(data), seq, 0, 0) + data,
                                  self.checksum(data))

    """ Leave download mode and run the application """
    def mem_finish(self, entrypoint=0):
        return self.check_command("leave RAM download mode", self.ESP_MEM_END,
                                  struct.pack('<II', int(entrypoint == 0), entrypoint))

    """ Start downloading to Flash (performs an erase)

    Returns number of blocks (of size self.FLASH_WRITE_SIZE) to write.
    """
    def flash_begin(self, size, offset):
        old_tmo = self._port.timeout
        num_blocks = (size + self.FLASH_WRITE_SIZE - 1) // self.FLASH_WRITE_SIZE
        erase_size = self.get_erase_size(offset, size)

        self._port.timeout = 20
        t = time.time()
        self.check_command("enter Flash download mode", self.ESP_FLASH_BEGIN,
                           struct.pack('<IIII', erase_size, num_blocks, self.FLASH_WRITE_SIZE, offset))
        if size != 0 and not self.IS_STUB:
            print("Took %.2fs to erase flash block" % (time.time() - t))
        self._port.timeout = old_tmo
        return num_blocks

    """ Write block to flash """
    def flash_block(self, data, seq):
        self.check_command("write to target Flash after seq %d" % seq,
                           self.ESP_FLASH_DATA,
                           struct.pack('<IIII', len(data), seq, 0, 0) + data,
                           self.checksum(data))

    """ Leave flash mode and run/reboot """
    def flash_finish(self, reboot=False):
        pkt = struct.pack('<I', int(not reboot))
        # stub sends a reply to this command
        self.check_command("leave Flash mode", self.ESP_FLASH_END, pkt)

    """ Run application code in flash """
    def run(self, reboot=False):
        # Fake flash begin immediately followed by flash end
        self.flash_begin(0, 0)
        self.flash_finish(reboot)

    """ Read SPI flash manufacturer and device id """
    def flash_id(self):
        SPIFLASH_RDID = 0x9F
        return self.run_spiflash_command(SPIFLASH_RDID, b"", 24)

    def parse_flash_size_arg(self, arg):
        try:
            return self.FLASH_SIZES[arg]
        except KeyError:
            raise FatalError("Flash size '%s' is not supported by this chip type. Supported sizes: %s"
                             % (arg, ", ".join(self.FLASH_SIZES.keys())))

    def run_stub(self, stub=None):
        if stub is None:
            if self.IS_STUB:
                raise FatalError("Not possible for a stub to load another stub (memory likely to overlap.)")
            stub = self.STUB_CODE

        # Upload
        print("Uploading stub...")
        for field in ['text', 'data']:
            if field in stub:
                offs = stub[field + "_start"]
                length = len(stub[field])
                blocks = (length + self.ESP_RAM_BLOCK - 1) // self.ESP_RAM_BLOCK
                self.mem_begin(length, blocks, self.ESP_RAM_BLOCK, offs)
                for seq in range(blocks):
                    from_offs = seq * self.ESP_RAM_BLOCK
                    to_offs = from_offs + self.ESP_RAM_BLOCK
                    self.mem_block(stub[field][from_offs:to_offs], seq)
        print("Running stub...")
        self.mem_finish(stub['entry'])

        p = self.read()
        if p != b'OHAI':
            raise FatalError("Failed to start stub. Unexpected response: %s" % p)
        print("Stub running...")
        return self.STUB_CLASS(self)

    @stub_and_esp32_function_only
    def flash_defl_begin(self, size, compsize, offset):
        """ Start downloading compressed data to Flash (performs an erase)

        Returns number of blocks (size self.FLASH_WRITE_SIZE) to write.
        """
        old_tmo = self._port.timeout
        num_blocks = (compsize + self.FLASH_WRITE_SIZE - 1) // self.FLASH_WRITE_SIZE
        erase_blocks = (size + self.FLASH_WRITE_SIZE - 1) // self.FLASH_WRITE_SIZE

        self._port.timeout = 20
        t = time.time()
        print("Compressed %d bytes to %d..." % (size, compsize))
        self.check_command("enter compressed flash mode", self.ESP_FLASH_DEFL_BEGIN,
                           struct.pack('<IIII', erase_blocks * self.FLASH_WRITE_SIZE, num_blocks, self.FLASH_WRITE_SIZE, offset))
        if size != 0 and not self.IS_STUB:
            # (stub erases as it writes, but ROM loaders erase on begin)
            print("Took %.2fs to erase flash block" % (time.time() - t))
        self._port.timeout = old_tmo
        return num_blocks

    """ Write block to flash, send compressed """
    @stub_and_esp32_function_only
    def flash_defl_block(self, data, seq):
        self.check_command("write compressed data to flash after seq %d" % seq,
                           self.ESP_FLASH_DEFL_DATA, struct.pack('<IIII', len(data), seq, 0, 0) + data, self.checksum(data))

    """ Leave compressed flash mode and run/reboot """
    @stub_and_esp32_function_only
    def flash_defl_finish(self, reboot=False):
        if not reboot and not self.IS_STUB:
            # skip sending flash_finish to ROM loader, as this
            # exits the bootloader. Stub doesn't do this.
            return
        pkt = struct.pack('<I', int(not reboot))
        self.check_command("leave compressed flash mode", self.ESP_FLASH_DEFL_END, pkt)
        self.in_bootloader = False

    @stub_and_esp32_function_only
    def flash_md5sum(self, addr, size):
        # the MD5 command returns additional bytes in the standard
        # command reply slot
        res = self.check_command('calculate md5sum', self.ESP_SPI_FLASH_MD5, struct.pack('<IIII', addr, size, 0, 0))

        if len(res) == 32:
            return res.decode("utf-8")  # already hex formatted
        elif len(res) == 16:
            return hexify(res).lower()
        else:
            raise FatalError("MD5Sum command returned unexpected result: %r" % res)

    @stub_and_esp32_function_only
    def change_baud(self, baud):
        print("Changing baud rate to %d" % baud)
        self.command(self.ESP_CHANGE_BAUDRATE, struct.pack('<II', baud, 0))
        print("Changed.")
        self._port.baudrate = baud
        time.sleep(0.05)  # get rid of crap sent during baud rate change
        self.flush_input()

    @stub_function_only
    def erase_flash(self):
        oldtimeout = self._port.timeout
        # depending on flash chip model the erase may take this long (maybe longer!)
        self._port.timeout = 128
        try:
            self.check_command("erase flash", self.ESP_ERASE_FLASH)
        finally:
            self._port.timeout = oldtimeout

    @stub_function_only
    def erase_region(self, offset, size):
        if offset % self.FLASH_SECTOR_SIZE != 0:
            raise FatalError("Offset to erase from must be a multiple of 4096")
        if size % self.FLASH_SECTOR_SIZE != 0:
            raise FatalError("Size of data to erase must be a multiple of 4096")
        self.check_command("erase region", self.ESP_ERASE_REGION, struct.pack('<II', offset, size))

    @stub_function_only
    def read_flash(self, offset, length, progress_fn=None):
        # issue a standard bootloader command to trigger the read
        self.check_command("read flash", self.ESP_READ_FLASH,
                           struct.pack('<IIII',
                                       offset,
                                       length,
                                       self.FLASH_SECTOR_SIZE,
                                       64))
        # now we expect (length // block_size) SLIP frames with the data
        data = b''
        while len(data) < length:
            p = self.read()
            data += p
            self.write(struct.pack('<I', len(data)))
            if progress_fn and (len(data) % 1024 == 0 or len(data) == length):
                progress_fn(len(data), length)
        if progress_fn:
            progress_fn(len(data), length)
        if len(data) > length:
            raise FatalError('Read more than expected')
        digest_frame = self.read()
        if len(digest_frame) != 16:
            raise FatalError('Expected digest, got: %s' % hexify(digest_frame))
        expected_digest = hexify(digest_frame).upper()
        digest = hashlib.md5(data).hexdigest().upper()
        if digest != expected_digest:
            raise FatalError('Digest mismatch: expected %s, got %s' % (expected_digest, digest))
        return data

    def flash_spi_attach(self,is_hspi,is_legacy):
        """Send SPI attach command to enable the SPI flash pins

        ESP8266 ROM does this when you send flash_begin, ESP32 ROM
        has it as a SPI command.
        """
        # last 3 bytes in ESP_SPI_ATTACH argument are reserved values
        arg = struct.pack('<IBBBB', 1 if is_hspi else 0, 1 if is_legacy else 0, 0, 0, 0)
        self.check_command("configure SPI flash pins", ESP32ROM.ESP_SPI_ATTACH, arg)

    def flash_set_parameters(self, size):
        """Tell the ESP bootloader the parameters of the chip

        Corresponds to the "flashchip" data structure that the ROM
        has in RAM.

        'size' is in bytes.

        All other flash parameters are currently hardcoded (on ESP8266
        these are mostly ignored by ROM code, on ESP32 I'm not sure.)
        """
        fl_id = 0
        total_size = size
        block_size = 64 * 1024
        sector_size = 4 * 1024
        page_size = 256
        status_mask = 0xffff
        self.check_command("set SPI params", ESP32ROM.ESP_SPI_SET_PARAMS,
                           struct.pack('<IIIIII', fl_id, total_size, block_size, sector_size, page_size, status_mask))

    def run_spiflash_command(self, spiflash_command, data=b"", read_bits=0):
        """Run an arbitrary SPI flash command.

        This function uses the "USR_COMMAND" functionality in the ESP
        SPI hardware, rather than the precanned commands supported by
        hardware. So the value of spiflash_command is an actual command
        byte, sent over the wire.

        After writing command byte, writes 'data' to MOSI and then
        reads back 'read_bits' of reply on MISO. Result is a number.
        """

        # SPI_USR register flags
        SPI_USR_COMMAND = (1 << 31)
        SPI_USR_MISO    = (1 << 28)
        SPI_USR_MOSI    = (1 << 27)

        # SPI registers, base address differs ESP32 vs 8266
        base = self.SPI_REG_BASE
        SPI_CMD_REG       = base + 0x00
        SPI_USR_REG       = base + 0x1C
        SPI_USR1_REG      = base + 0x20
        SPI_USR2_REG      = base + 0x24
        SPI_W0_REG        = base + self.SPI_W0_OFFS

        # following two registers are ESP32 only
        if self.SPI_HAS_MOSI_DLEN_REG:
            # ESP32 has a more sophisticated wayto set up "user" commands
            def set_data_lengths(mosi_bits, miso_bits):
                SPI_MOSI_DLEN_REG = base + 0x28
                SPI_MISO_DLEN_REG = base + 0x2C
                if mosi_bits > 0:
                    self.write_reg(SPI_MOSI_DLEN_REG, mosi_bits - 1)
                if miso_bits > 0:
                    self.write_reg(SPI_MISO_DLEN_REG, miso_bits - 1)
        else:

            def set_data_lengths(mosi_bits, miso_bits):
                SPI_DATA_LEN_REG = SPI_USR1_REG
                SPI_MOSI_BITLEN_S = 17
                SPI_MISO_BITLEN_S = 8
                mosi_mask = 0 if (mosi_bits == 0) else (mosi_bits - 1)
                miso_mask = 0 if (miso_bits == 0) else (miso_bits - 1)
                self.write_reg(SPI_DATA_LEN_REG,
                               (miso_mask << SPI_MISO_BITLEN_S) | (
                                   mosi_mask << SPI_MOSI_BITLEN_S))

        # SPI peripheral "command" bitmasks for SPI_CMD_REG
        SPI_CMD_USR  = (1 << 18)

        # shift values
        SPI_USR2_DLEN_SHIFT = 28

        if read_bits > 32:
            raise FatalError("Reading more than 32 bits back from a SPI flash operation is unsupported")
        if len(data) > 64:
            raise FatalError("Writing more than 64 bytes of data with one SPI command is unsupported")

        data_bits = len(data) * 8
        old_spi_usr = self.read_reg(SPI_USR_REG)
        old_spi_usr2 = self.read_reg(SPI_USR2_REG)
        flags = SPI_USR_COMMAND
        if read_bits > 0:
            flags |= SPI_USR_MISO
        if data_bits > 0:
            flags |= SPI_USR_MOSI
        set_data_lengths(data_bits, read_bits)
        self.write_reg(SPI_USR_REG, flags)
        self.write_reg(SPI_USR2_REG,
                       (7 << SPI_USR2_DLEN_SHIFT) | spiflash_command)
        if data_bits == 0:
            self.write_reg(SPI_W0_REG, 0)  # clear data register before we read it
        else:
            if len(data) % 4 != 0:  # pad to 32-bit multiple
                data += b'\0' * (4 - (len(data) % 4))
            words = struct.unpack("I" * (len(data) // 4), data)
            next_reg = SPI_W0_REG
            for word in words:
                self.write_reg(next_reg, word)
                next_reg += 4
        self.write_reg(SPI_CMD_REG, SPI_CMD_USR)

        def wait_done():
            for _ in range(10):
                if (self.read_reg(SPI_CMD_REG) & SPI_CMD_USR) == 0:
                    return
            raise FatalError("SPI command did not complete in time")
        wait_done()

        status = self.read_reg(SPI_W0_REG)
        # restore some SPI controller registers
        self.write_reg(SPI_USR_REG, old_spi_usr)
        self.write_reg(SPI_USR2_REG, old_spi_usr2)
        return status

    def read_status(self, num_bytes=2):
        """Read up to 24 bits (num_bytes) of SPI flash status register contents
        via RDSR, RDSR2, RDSR3 commands

        Not all SPI flash supports all three commands. The upper 1 or 2
        bytes may be 0xFF.
        """
        SPIFLASH_RDSR  = 0x05
        SPIFLASH_RDSR2 = 0x35
        SPIFLASH_RDSR3 = 0x15

        status = 0
        shift = 0
        for cmd in [SPIFLASH_RDSR, SPIFLASH_RDSR2, SPIFLASH_RDSR3][0:num_bytes]:
            status += self.run_spiflash_command(cmd, read_bits=8) << shift
            shift += 8
        return status

    def write_status(self, new_status, num_bytes=2, set_non_volatile=False):
        """Write up to 24 bits (num_bytes) of new status register

        num_bytes can be 1, 2 or 3.

        Not all flash supports the additional commands to write the
        second and third byte of the status register. When writing 2
        bytes, esptool also sends a 16-byte WRSR command (as some
        flash types use this instead of WRSR2.)

        If the set_non_volatile flag is set, non-volatile bits will
        be set as well as volatile ones (WREN used instead of WEVSR).

        """
        SPIFLASH_WRSR = 0x01
        SPIFLASH_WRSR2 = 0x31
        SPIFLASH_WRSR3 = 0x11
        SPIFLASH_WEVSR = 0x50
        SPIFLASH_WREN = 0x06
        SPIFLASH_WRDI = 0x04

        enable_cmd = SPIFLASH_WREN if set_non_volatile else SPIFLASH_WEVSR

        # try using a 16-bit WRSR (not supported by all chips)
        # this may be redundant, but shouldn't hurt
        if num_bytes == 2:
            self.run_spiflash_command(enable_cmd)
            self.run_spiflash_command(SPIFLASH_WRSR, struct.pack("<H", new_status))

        # also try using individual commands (also not supported by all chips for num_bytes 2 & 3)
        for cmd in [SPIFLASH_WRSR, SPIFLASH_WRSR2, SPIFLASH_WRSR3][0:num_bytes]:
            self.run_spiflash_command(enable_cmd)
            self.run_spiflash_command(cmd, struct.pack("B", new_status & 0xFF))
            new_status >>= 8

        self.run_spiflash_command(SPIFLASH_WRDI)

    def hard_reset(self):
        self._port.setRTS(True)  # EN->LOW
        time.sleep(0.1)
        self._port.setRTS(False)

    def soft_reset(self, stay_in_bootloader):
        if not self.IS_STUB:
            if stay_in_bootloader:
                return  # ROM bootloader is already in bootloader!
            else:
                # 'run user code' is as close to a soft reset as we can do
                self.flash_begin(0, 0)
                self.flash_finish(False)
        else:
            if stay_in_bootloader:
                # soft resetting from the stub loader
                # will re-load the ROM bootloader
                self.flash_begin(0, 0)
                self.flash_finish(True)
            elif self.CHIP_NAME != "ESP8266":
                raise FatalError("Soft resetting is currently only supported on ESP8266")
            else:
                # running user code from stub loader requires some hacks
                # in the stub loader
                self.command(self.ESP_RUN_USER_CODE, wait_response=False)


class ESP8266ROM(ESPLoader):
    """ Access class for ESP8266 ROM bootloader
    """
    CHIP_NAME = "ESP8266"
    IS_STUB = False

    DATE_REG_VALUE = 0x00062000

    # OTP ROM addresses
    ESP_OTP_MAC0    = 0x3ff00050
    ESP_OTP_MAC1    = 0x3ff00054
    ESP_OTP_MAC3    = 0x3ff0005c

    SPI_REG_BASE    = 0x60000200
    SPI_W0_OFFS     = 0x40
    SPI_HAS_MOSI_DLEN_REG = False

    FLASH_SIZES = {
        '512KB':0x00,
        '256KB':0x10,
        '1MB':0x20,
        '2MB':0x30,
        '4MB':0x40,
        '2MB-c1': 0x50,
        '4MB-c1':0x60,
        '4MB-c2':0x70}

    FLASH_HEADER_OFFSET = 0

    def flash_spi_attach(self, is_spi, is_legacy):
        if self.IS_STUB:
            super(ESP8266ROM, self).flash_spi_attach(is_spi, is_legacy)
        else:
            # ESP8266 ROM has no flash_spi_attach command in serial protocol,
            # but flash_begin will do it
            self.flash_begin(0, 0)

    def flash_set_parameters(self, size):
        # not implemented in ROM, but OK to silently skip for ROM
        if self.IS_STUB:
            super(ESP8266ROM, self).flash_set_parameters(size)

    def chip_id(self):
        """ Read Chip ID from OTP ROM - see http://esp8266-re.foogod.com/wiki/System_get_chip_id_%28IoT_RTOS_SDK_0.9.9%29 """
        id0 = self.read_reg(self.ESP_OTP_MAC0)
        id1 = self.read_reg(self.ESP_OTP_MAC1)
        return (id0 >> 24) | ((id1 & MAX_UINT24) << 8)

    def read_mac(self):
        """ Read MAC from OTP ROM """
        mac0 = self.read_reg(self.ESP_OTP_MAC0)
        mac1 = self.read_reg(self.ESP_OTP_MAC1)
        mac3 = self.read_reg(self.ESP_OTP_MAC3)
        if (mac3 != 0):
            oui = ((mac3 >> 16) & 0xff, (mac3 >> 8) & 0xff, mac3 & 0xff)
        elif ((mac1 >> 16) & 0xff) == 0:
            oui = (0x18, 0xfe, 0x34)
        elif ((mac1 >> 16) & 0xff) == 1:
            oui = (0xac, 0xd0, 0x74)
        else:
            raise FatalError("Unknown OUI")
        return oui + ((mac1 >> 8) & 0xff, mac1 & 0xff, (mac0 >> 24) & 0xff)

    def get_erase_size(self, offset, size):
        """ Calculate an erase size given a specific size in bytes.

        Provides a workaround for the bootloader erase bug."""

        sectors_per_block = 16
        sector_size = self.FLASH_SECTOR_SIZE
        num_sectors = (size + sector_size - 1) // sector_size
        start_sector = offset // sector_size

        head_sectors = sectors_per_block - (start_sector % sectors_per_block)
        if num_sectors < head_sectors:
            head_sectors = num_sectors

        if num_sectors < 2 * head_sectors:
            return (num_sectors + 1) // 2 * sector_size
        else:
            return (num_sectors - head_sectors) * sector_size


class ESP8266StubLoader(ESP8266ROM):
    """ Access class for ESP8266 stub loader, runs on top of ROM.
    """
    FLASH_WRITE_SIZE = 0x4000  # matches MAX_WRITE_BLOCK in stub_loader.c
    IS_STUB = True

    def __init__(self, rom_loader):
        self._port = rom_loader._port
        self.flush_input()  # resets _slip_reader

    def get_erase_size(self, offset, size):
        return size  # stub doesn't have same size bug as ROM loader


ESP8266ROM.STUB_CLASS = ESP8266StubLoader


class ESP32ROM(ESPLoader):
    """Access class for ESP32 ROM bootloader

    """
    CHIP_NAME = "ESP32"
    IS_STUB = False

    DATE_REG_VALUE = 0x15122500

    IROM_MAP_START = 0x400d0000
    IROM_MAP_END   = 0x40400000
    DROM_MAP_START = 0x3F400000
    DROM_MAP_END   = 0x3F700000

    # ESP32 uses a 4 byte status reply
    STATUS_BYTES_LENGTH = 4

    SPI_REG_BASE   = 0x60002000
    EFUSE_REG_BASE = 0x6001a000

    SPI_W0_OFFS = 0x80
    SPI_HAS_MOSI_DLEN_REG = True

    FLASH_SIZES = {
        '1MB':0x00,
        '2MB':0x10,
        '4MB':0x20,
        '8MB':0x30,
        '16MB':0x40
    }

    FLASH_HEADER_OFFSET = 0x1000

    def read_efuse(self, n):
        """ Read the nth word of the ESP3x EFUSE region. """
        return self.read_reg(self.EFUSE_REG_BASE + (4 * n))

    def chip_id(self):
        word16 = self.read_efuse(1)
        word17 = self.read_efuse(2)
        return ((word17 & MAX_UINT24) << 24) | (word16 >> 8) & MAX_UINT24

    def read_mac(self):
        """ Read MAC from EFUSE region """
        words = [self.read_efuse(1), self.read_efuse(2)]
        bitstring = struct.pack(">II", *words)
        bitstring = bitstring[:6]  # trim 2 byte CRC
        try:
            return tuple(ord(b) for b in bitstring)  # trim 2 byte CRC
        except TypeError:  # Python 3, bitstring elements are already bytes
            return tuple(bitstring)

    def get_erase_size(self, offset, size):
        return size


class ESP32StubLoader(ESP32ROM):
    """ Access class for ESP32 stub loader, runs on top of ROM.
    """
    FLASH_WRITE_SIZE = 0x4000  # matches MAX_WRITE_BLOCK in stub_loader.c
    STATUS_BYTES_LENGTH = 2  # same as ESP8266, different to ESP32 ROM
    IS_STUB = True

    def __init__(self, rom_loader):
        self._port = rom_loader._port
        self.flush_input()  # resets _slip_reader


ESP32ROM.STUB_CLASS = ESP32StubLoader


class ESPBOOTLOADER(object):
    """ These are constants related to software ESP bootloader, working with 'v2' image files """

    # First byte of the "v2" application image
    IMAGE_V2_MAGIC = 0xea

    # First 'segment' value in a "v2" application image, appears to be a constant version value?
    IMAGE_V2_SEGMENT = 4


def LoadFirmwareImage(chip, filename):
    """ Load a firmware image. Can be for ESP8266 or ESP32. ESP8266 images will be examined to determine if they are
        original ROM firmware images (ESPFirmwareImage) or "v2" OTA bootloader images.

        Returns a BaseFirmwareImage subclass, either ESPFirmwareImage (v1) or OTAFirmwareImage (v2).
    """
    with open(filename, 'rb') as f:
        if chip == 'esp32':
            return ESP32FirmwareImage(f)
        else:  # Otherwise, ESP8266 so look at magic to determine the image type
            magic = ord(f.read(1))
            f.seek(0)
            if magic == ESPLoader.ESP_IMAGE_MAGIC:
                return ESPFirmwareImage(f)
            elif magic == ESPBOOTLOADER.IMAGE_V2_MAGIC:
                return OTAFirmwareImage(f)
            else:
                raise FatalError("Invalid image magic number: %d" % magic)


class ImageSegment(object):
    """ Wrapper class for a segment in an ESP image
    (very similar to a section in an ELFImage also) """
    def __init__(self, addr, data, file_offs=None):
        self.addr = addr
        # pad all ImageSegments to at least 4 bytes length
        pad_mod = len(data) % 4
        if pad_mod != 0:
            data += "\x00" * (4 - pad_mod)
        self.data = data
        self.file_offs = file_offs
        self.include_in_checksum = True

    def copy_with_new_addr(self, new_addr):
        """ Return a new ImageSegment with same data, but mapped at
        a new address. """
        return ImageSegment(new_addr, self.data, 0)

    def __repr__(self):
        r = "len 0x%05x load 0x%08x" % (len(self.data), self.addr)
        if self.file_offs is not None:
            r += " file_offs 0x%08x" % (self.file_offs)
        return r


class ELFSection(ImageSegment):
    """ Wrapper class for a section in an ELF image, has a section
    name as well as the common properties of an ImageSegment. """
    def __init__(self, name, addr, data):
        super(ELFSection, self).__init__(addr, data)
        self.name = name.decode("utf-8")

    def __repr__(self):
        return "%s %s" % (self.name, super(ELFSection, self).__repr__())


class BaseFirmwareImage(object):
    SEG_HEADER_LEN = 8

    """ Base class with common firmware image functions """
    def __init__(self):
        self.segments = []
        self.entrypoint = 0

    def load_common_header(self, load_file, expected_magic):
            (magic, segments, self.flash_mode, self.flash_size_freq, self.entrypoint) = struct.unpack('<BBBBI', load_file.read(8))

            if magic != expected_magic or segments > 16:
                raise FatalError('Invalid firmware image magic=%d segments=%d' % (magic, segments))
            return segments

    def load_segment(self, f, is_irom_segment=False):
        """ Load the next segment from the image file """
        file_offs = f.tell()
        (offset, size) = struct.unpack('<II', f.read(8))
        self.warn_if_unusual_segment(offset, size, is_irom_segment)
        segment_data = f.read(size)
        if len(segment_data) < size:
            raise FatalError('End of file reading segment 0x%x, length %d (actual length %d)' % (offset, size, len(segment_data)))
        segment = ImageSegment(offset, segment_data, file_offs)
        self.segments.append(segment)
        return segment

    def warn_if_unusual_segment(self, offset, size, is_irom_segment):
        if not is_irom_segment:
            if offset > 0x40200000 or offset < 0x3ffe0000 or size > 65536:
                print('WARNING: Suspicious segment 0x%x, length %d' % (offset, size))

    def save_segment(self, f, segment, checksum=None):
        """ Save the next segment to the image file, return next checksum value if provided """
        f.write(struct.pack('<II', segment.addr, len(segment.data)))
        f.write(segment.data)
        if checksum is not None:
            return ESPLoader.checksum(segment.data, checksum)

    def read_checksum(self, f):
        """ Return ESPLoader checksum from end of just-read image """
        # Skip the padding. The checksum is stored in the last byte so that the
        # file is a multiple of 16 bytes.
        align_file_position(f, 16)
        return ord(f.read(1))

    def calculate_checksum(self):
        """ Calculate checksum of loaded image, based on segments in
        segment array.
        """
        checksum = ESPLoader.ESP_CHECKSUM_MAGIC
        for seg in self.segments:
            if seg.include_in_checksum:
                checksum = ESPLoader.checksum(seg.data, checksum)
        return checksum

    def append_checksum(self, f, checksum):
        """ Append ESPLoader checksum to the just-written image """
        align_file_position(f, 16)
        f.write(struct.pack(b'B', checksum))

    def write_common_header(self, f, segments):
        f.write(struct.pack('<BBBBI', ESPLoader.ESP_IMAGE_MAGIC, len(segments),
                            self.flash_mode, self.flash_size_freq, self.entrypoint))

    def is_irom_addr(self, addr):
        """ Returns True if an address starts in the irom region.
        Valid for ESP8266 only.
        """
        return ESP8266ROM.IROM_MAP_START <= addr < ESP8266ROM.IROM_MAP_END

    def get_irom_segment(self):
            irom_segments = [s for s in self.segments if self.is_irom_addr(s.addr)]
            if len(irom_segments) > 0:
                if len(irom_segments) != 1:
                    raise FatalError('Found %d segments that could be irom0. Bad ELF file?' % len(irom_segments))
                return irom_segments[0]
            return None

    def get_non_irom_segments(self):
        irom_segment = self.get_irom_segment()
        return [s for s in self.segments if s != irom_segment]


class ESPFirmwareImage(BaseFirmwareImage):
    """ 'Version 1' firmware image, segments loaded directly by the ROM bootloader. """

    ROM_LOADER = ESP8266ROM

    def __init__(self, load_file=None):
        super(ESPFirmwareImage, self).__init__()
        self.flash_mode = 0
        self.flash_size_freq = 0
        self.version = 1

        if load_file is not None:
            segments = self.load_common_header(load_file, ESPLoader.ESP_IMAGE_MAGIC)

            for _ in range(segments):
                self.load_segment(load_file)
            self.checksum = self.read_checksum(load_file)

    def default_output_name(self, input_file):
        """ Derive a default output name from the ELF name. """
        return input_file + '-'

    def save(self, basename):
        """ Save a set of V1 images for flashing. Parameter is a base filename. """
        # IROM data goes in its own plain binary file
        irom_segment = self.get_irom_segment()
        if irom_segment is not None:
            with open("%s0x%05x.bin" % (basename, irom_segment.addr - ESP8266ROM.IROM_MAP_START), "wb") as f:
                f.write(irom_segment.data)

        # everything but IROM goes at 0x00000 in an image file
        normal_segments = self.get_non_irom_segments()
        with open("%s0x00000.bin" % basename, 'wb') as f:
            self.write_common_header(f, normal_segments)
            checksum = ESPLoader.ESP_CHECKSUM_MAGIC
            for segment in normal_segments:
                checksum = self.save_segment(f, segment, checksum)
            self.append_checksum(f, checksum)


class OTAFirmwareImage(BaseFirmwareImage):
    """ 'Version 2' firmware image, segments loaded by software bootloader stub
        (ie Espressif bootloader or rboot)
    """

    ROM_LOADER = ESP8266ROM

    def __init__(self, load_file=None):
        super(OTAFirmwareImage, self).__init__()
        self.version = 2
        if load_file is not None:
            segments = self.load_common_header(load_file, ESPBOOTLOADER.IMAGE_V2_MAGIC)
            if segments != ESPBOOTLOADER.IMAGE_V2_SEGMENT:
                # segment count is not really segment count here, but we expect to see '4'
                print('Warning: V2 header has unexpected "segment" count %d (usually 4)' % segments)

            # irom segment comes before the second header
            #
            # the file is saved in the image with a zero load address
            # in the header, so we need to calculate a load address
            irom_segment = self.load_segment(load_file, True)
            # for actual mapped addr, add ESP8266ROM.IROM_MAP_START + flashing_Addr + 8
            irom_segment.addr = 0
            irom_segment.include_in_checksum = False

            first_flash_mode = self.flash_mode
            first_flash_size_freq = self.flash_size_freq
            first_entrypoint = self.entrypoint
            # load the second header

            segments = self.load_common_header(load_file, ESPLoader.ESP_IMAGE_MAGIC)

            if first_flash_mode != self.flash_mode:
                print('WARNING: Flash mode value in first header (0x%02x) disagrees with second (0x%02x). Using second value.'
                      % (first_flash_mode, self.flash_mode))
            if first_flash_size_freq != self.flash_size_freq:
                print('WARNING: Flash size/freq value in first header (0x%02x) disagrees with second (0x%02x). Using second value.'
                      % (first_flash_size_freq, self.flash_size_freq))
            if first_entrypoint != self.entrypoint:
                print('WARNING: Entrypoint address in first header (0x%08x) disagrees with second header (0x%08x). Using second value.'
                      % (first_entrypoint, self.entrypoint))

            # load all the usual segments
            for _ in range(segments):
                self.load_segment(load_file)
            self.checksum = self.read_checksum(load_file)

    def default_output_name(self, input_file):
        """ Derive a default output name from the ELF name. """
        irom_segment = self.get_irom_segment()
        if irom_segment is not None:
            irom_offs = irom_segment.addr - ESP8266ROM.IROM_MAP_START
        else:
            irom_offs = 0
        return "%s-0x%05x.bin" % (os.path.splitext(input_file)[0],
                                  irom_offs & ~(ESPLoader.FLASH_SECTOR_SIZE - 1))

    def save(self, filename):
        with open(filename, 'wb') as f:
            # Save first header for irom0 segment
            f.write(struct.pack(b'<BBBBI', ESPBOOTLOADER.IMAGE_V2_MAGIC, ESPBOOTLOADER.IMAGE_V2_SEGMENT,
                                self.flash_mode, self.flash_size_freq, self.entrypoint))

            irom_segment = self.get_irom_segment()
            if irom_segment is not None:
                # save irom0 segment, make sure it has load addr 0 in the file
                irom_segment = irom_segment.copy_with_new_addr(0)
                self.save_segment(f, irom_segment)

            # second header, matches V1 header and contains loadable segments
            normal_segments = self.get_non_irom_segments()
            self.write_common_header(f, normal_segments)
            checksum = ESPLoader.ESP_CHECKSUM_MAGIC
            for segment in normal_segments:
                checksum = self.save_segment(f, segment, checksum)
            self.append_checksum(f, checksum)


class ESP32FirmwareImage(BaseFirmwareImage):
    """ ESP32 firmware image is very similar to V1 ESP8266 image,
    except with an additional 16 byte reserved header at top of image,
    and because of new flash mapping capabilities the flash-mapped regions
    can be placed in the normal image (just @ 64kB padded offsets).
    """

    ROM_LOADER = ESP32ROM

    def __init__(self, load_file=None):
        super(ESP32FirmwareImage, self).__init__()
        self.flash_mode = 0
        self.flash_size_freq = 0
        self.version = 1
        self.encrypt_flag = False

        if load_file is not None:
            segments = self.load_common_header(load_file, ESPLoader.ESP_IMAGE_MAGIC)
            additional_header = list(struct.unpack("B" * 16, load_file.read(16)))
            self.encrypt_flag = (additional_header[0] == 0x01)

            # check remaining 14 bytes are unused
            if additional_header[2:] != [0] * 14:
                print("WARNING: ESP32 image header contains unknown flags. Possibly this image is from a newer version of esptool.py")

            for _ in range(segments):
                self.load_segment(load_file)
            self.checksum = self.read_checksum(load_file)

    def is_flash_addr(self, addr):
        return (ESP32ROM.IROM_MAP_START <= addr < ESP32ROM.IROM_MAP_END) \
            or (ESP32ROM.DROM_MAP_START <= addr < ESP32ROM.DROM_MAP_END)

    def default_output_name(self, input_file):
        """ Derive a default output name from the ELF name. """
        return "%s.bin" % (os.path.splitext(input_file)[0])

    def warn_if_unusual_segment(self, offset, size, is_irom_segment):
        pass  # TODO: add warnings for ESP32 segment offset/size combinations that are wrong

    def save(self, filename):
        padding_segments = 0
        with open(filename, 'wb') as f:
            self.write_common_header(f, self.segments)

            f.write(b'\x01' if self.encrypt_flag else b'\x00')
            # remaining 15 bytes of header are unused
            f.write(b'\x00' * 15)

            checksum = ESPLoader.ESP_CHECKSUM_MAGIC
            last_addr = None
            for segment in sorted(self.segments, key=lambda s:s.addr):
                # IROM/DROM segment flash mappings need to align on
                # 64kB boundaries.
                #
                # TODO: intelligently order segments to reduce wastage
                # by squeezing smaller DRAM/IRAM segments into the
                # 64kB padding space.
                IROM_ALIGN = 65536

                # check for multiple ELF sections that live in the same flash mapping region.
                # this is usually a sign of a broken linker script, but if you have a legitimate
                # use case then let us know (we can merge segments here, but as a rule you probably
                # want to merge them in your linker script.)
                if last_addr is not None and self.is_flash_addr(last_addr) \
                   and self.is_flash_addr(segment.addr) and segment.addr // IROM_ALIGN == last_addr // IROM_ALIGN:
                    raise FatalError(("Segment loaded at 0x%08x lands in same 64KB flash mapping as segment loaded at 0x%08x. " +
                                     "Can't generate binary. Suggest changing linker script or ELF to merge sections.") %
                                     (segment.addr, last_addr))
                last_addr = segment.addr

                if self.is_flash_addr(segment.addr):
                    # Actual alignment required for the segment header: positioned so that
                    # after we write the next 8 byte header, file_offs % IROM_ALIGN == segment.addr % IROM_ALIGN
                    #
                    # (this is because the segment's vaddr may not be IROM_ALIGNed, more likely is aligned
                    # IROM_ALIGN+0x10 to account for longest possible header.
                    align_past = (segment.addr % IROM_ALIGN) - self.SEG_HEADER_LEN
                    assert (align_past + self.SEG_HEADER_LEN) == (segment.addr % IROM_ALIGN)

                    # subtract SEG_HEADER_LEN a second time, as the padding block has a header as well
                    pad_len = (IROM_ALIGN - (f.tell() % IROM_ALIGN)) + align_past - self.SEG_HEADER_LEN
                    if pad_len < 0:
                        pad_len += IROM_ALIGN
                    if pad_len > 0:
                        null = ImageSegment(0, '\x00' * pad_len, f.tell())
                        checksum = self.save_segment(f, null, checksum)
                        padding_segments += 1
                    # verify that after the 8 byte header is added, were are at the correct offset relative to the segment's vaddr
                    assert (f.tell() + 8) % IROM_ALIGN == segment.addr % IROM_ALIGN
                checksum = self.save_segment(f, segment, checksum)
            self.append_checksum(f, checksum)
            # kinda hacky: go back to the initial header and write the new segment count
            # that includes padding segments. Luckily(?) this header is not checksummed
            f.seek(1)
            f.write(chr(len(self.segments) + padding_segments))


class ELFFile(object):
    SEC_TYPE_PROGBITS = 0x01
    SEC_TYPE_STRTAB = 0x03

    def __init__(self, name):
        # Load sections from the ELF file
        self.name = name
        with open(self.name, 'rb') as f:
            self._read_elf_file(f)

    def get_section(self, section_name):
        for s in self.sections:
            if s.name == section_name:
                return s
        raise ValueError("No section %s in ELF file" % section_name)

    def _read_elf_file(self, f):
        # read the ELF file header
        LEN_FILE_HEADER = 0x34
        try:
            (ident,_type,machine,_version,
             self.entrypoint,_phoff,shoff,_flags,
             _ehsize, _phentsize,_phnum,_shentsize,
             _shnum,shstrndx) = struct.unpack("<16sHHLLLLLHHHHHH", f.read(LEN_FILE_HEADER))
        except struct.error as e:
            raise FatalError("Failed to read a valid ELF header from %s: %s" % (self.name, e))

        print(repr(ident), ident[0], ident[1:4])
        if byte(ident, 0) != 0x7f or ident[1:4] != b'ELF':
            raise FatalError("%s has invalid ELF magic header" % self.name)
        if machine != 0x5e:
            raise FatalError("%s does not appear to be an Xtensa ELF file. e_machine=%04x" % (self.name, machine))
        self._read_sections(f, shoff, shstrndx)

    def _read_sections(self, f, section_header_offs, shstrndx):
        f.seek(section_header_offs)
        section_header = f.read()
        LEN_SEC_HEADER = 0x28
        if len(section_header) == 0:
            raise FatalError("No section header found at offset %04x in ELF file." % section_header_offs)
        if len(section_header) % LEN_SEC_HEADER != 0:
            print('WARNING: Unexpected ELF section header length %04x is not mod-%02x' % (len(section_header),LEN_SEC_HEADER))

        # walk through the section header and extract all sections
        section_header_offsets = range(0, len(section_header), LEN_SEC_HEADER)

        def read_section_header(offs):
            name_offs,sec_type,_flags,lma,sec_offs,size = struct.unpack_from("<LLLLLL", section_header[offs:])
            return (name_offs, sec_type, lma, size, sec_offs)
        all_sections = [read_section_header(offs) for offs in section_header_offsets]
        prog_sections = [s for s in all_sections if s[1] == ELFFile.SEC_TYPE_PROGBITS]

        # search for the string table section
        if not shstrndx * LEN_SEC_HEADER in section_header_offsets:
            raise FatalError("ELF file has no STRTAB section at shstrndx %d" % shstrndx)
        _,sec_type,_,sec_size,sec_offs = read_section_header(shstrndx * LEN_SEC_HEADER)
        if sec_type != ELFFile.SEC_TYPE_STRTAB:
            print('WARNING: ELF file has incorrect STRTAB section type 0x%02x' % sec_type)
        f.seek(sec_offs)
        string_table = f.read(sec_size)

        # build the real list of ELFSections by reading the actual section names from the
        # string table section, and actual data for each section from the ELF file itself
        def lookup_string(offs):
            raw = string_table[offs:]
            return raw[:raw.index(b'\x00')]

        def read_data(offs,size):
            f.seek(offs)
            return f.read(size)

        prog_sections = [ELFSection(lookup_string(n_offs), lma, read_data(offs, size)) for (n_offs, _type, lma, size, offs) in prog_sections
                         if lma != 0]
        self.sections = prog_sections


def slip_reader(port):
    """Generator to read SLIP packets from a serial port.
    Yields one full SLIP packet at a time, raises exception on timeout or invalid data.

    Designed to avoid too many calls to serial.read(1), which can bog
    down on slow systems.
    """
    partial_packet = None
    in_escape = False
    while True:
        waiting = port.inWaiting()
        read_bytes = port.read(1 if waiting == 0 else waiting)
        if read_bytes == b'':
            raise FatalError("Timed out waiting for packet %s" % ("header" if partial_packet is None else "content"))
        for b in read_bytes:

            if type(b) is int:
                b = bytes([b])  # python 2/3 compat

            if partial_packet is None:  # waiting for packet header
                if b == b'\xc0':
                    partial_packet = b""
                else:
                    raise FatalError('Invalid head of packet (%r)' % b)
            elif in_escape:  # part-way through escape sequence
                in_escape = False
                if b == b'\xdc':
                    partial_packet += b'\xc0'
                elif b == b'\xdd':
                    partial_packet += b'\xdb'
                else:
                    raise FatalError('Invalid SLIP escape (%r%r)' % (b'\xdb', b))
            elif b == b'\xdb':  # start of escape sequence
                in_escape = True
            elif b == b'\xc0':  # end of packet
                yield partial_packet
                partial_packet = None
            else:  # normal byte in packet
                partial_packet += b


def arg_auto_int(x):
    return int(x, 0)


def div_roundup(a, b):
    """ Return a/b rounded up to nearest integer,
    equivalent result to int(math.ceil(float(int(a)) / float(int(b))), only
    without possible floating point accuracy errors.
    """
    return (int(a) + int(b) - 1) // int(b)


def align_file_position(f, size):
    """ Align the position in the file to the next block of specified size """
    align = (size - 1) - (f.tell() % size)
    f.seek(align, 1)


def flash_size_bytes(size):
    """ Given a flash size of the type passed in args.flash_size
    (ie 512KB or 1MB) then return the size in bytes.
    """
    if "MB" in size:
        return int(size[:size.index("MB")]) * 1024 * 1024
    elif "KB" in size:
        return int(size[:size.index("KB")]) * 1024
    else:
        raise FatalError("Unknown size %s" % size)


def hexify(s):
    if not PYTHON2:
        return ''.join('%02X' % c for c in s)
    else:
        return ''.join('%02X' % ord(c) for c in s)


def unhexify(hs):
    s = bytes()

    for i in range(0, len(hs) - 1, 2):
        hex_string = hs[i:i + 2]

        if not PYTHON2:
            s += bytes([int(hex_string, 16)])
        else:
            s += chr(int(hex_string, 16))

    return s


class FatalError(RuntimeError):
    """
    Wrapper class for runtime errors that aren't caused by internal bugs, but by
    ESP8266 responses or input content.
    """
    def __init__(self, message):
        RuntimeError.__init__(self, message)

    @staticmethod
    def WithResult(message, result):
        """
        Return a fatal error object that appends the hex values of
        'result' as a string formatted argument.
        """
        message += " (result was %s)" % hexify(result)
        return FatalError(message)


class NotImplementedInROMError(FatalError):
    """
    Wrapper class for the error thrown when a particular ESP bootloader function
    is not implemented in the ROM bootloader.
    """
    def __init__(self, bootloader, func):
        FatalError.__init__(self, "%s ROM does not support function %s." % (bootloader.CHIP_NAME, func.__name__))

# "Operation" commands, executable at command line. One function each
#
# Each function takes either two args (<ESPLoader instance>, <args>) or a single <args>
# argument.


def load_ram(esp, args):
    image = LoadFirmwareImage(esp, args.filename)

    print('RAM boot...')
    for (offset, size, data) in image.segments:
        print('Downloading %d bytes at %08x...' % (size, offset), end=' ')
        sys.stdout.flush()
        esp.mem_begin(size, div_roundup(size, esp.ESP_RAM_BLOCK), esp.ESP_RAM_BLOCK, offset)

        seq = 0
        while len(data) > 0:
            esp.mem_block(data[0:esp.ESP_RAM_BLOCK], seq)
            data = data[esp.ESP_RAM_BLOCK:]
            seq += 1
        print('done!')

    print('All segments done, executing at %08x' % image.entrypoint)
    esp.mem_finish(image.entrypoint)


def read_mem(esp, args):
    print('0x%08x = 0x%08x' % (args.address, esp.read_reg(args.address)))


def write_mem(esp, args):
    esp.write_reg(args.address, args.value, args.mask, 0)
    print('Wrote %08x, mask %08x to %08x' % (args.value, args.mask, args.address))


def dump_mem(esp, args):
    f = open(args.filename, 'wb')
    for i in range(args.size // 4):
        d = esp.read_reg(args.address + (i * 4))
        f.write(struct.pack(b'<I', d))
        if f.tell() % 1024 == 0:
            print('\r%d bytes read... (%d %%)' % (f.tell(),
                                                  f.tell() * 100 // args.size),
                  end=' ')
        sys.stdout.flush()
    print('Done!')


def detect_flash_size(esp, args):
    if args.flash_size == 'detect':
        flash_id = esp.flash_id()
        size_id = flash_id >> 16
        args.flash_size = {0x12: '256KB', 0x13: '512KB', 0x14: '1MB', 0x15: '2MB', 0x16: '4MB', 0x17: '8MB', 0x18: '16MB'}.get(size_id)
        if args.flash_size is None:
            print('Warning: Could not auto-detect Flash size (FlashID=0x%x, SizeID=0x%x), defaulting to 4m' % (flash_id, size_id))
            args.flash_size = '4m'
        else:
            print('Auto-detected Flash size:', args.flash_size)


<<<<<<< HEAD
def write_flash(esp, args):
    """Write data to flash
    """
=======
def _get_flash_params(esp, args):
    """ Return binary flash parameters (bitstring length 2) for args """
>>>>>>> 3aa85343
    detect_flash_size(esp, args)

    flash_mode = {'qio':0, 'qout':1, 'dio':2, 'dout': 3}[args.flash_mode]
    flash_size_freq = esp.parse_flash_size_arg(args.flash_size)
    flash_size_freq += {'40m':0, '26m':1, '20m':2, '80m': 0xf}[args.flash_freq]
<<<<<<< HEAD
    flash_info = struct.pack(b'BB', flash_mode, flash_size_freq)

    # verify file sizes fit in flash
    flash_end = flash_size_bytes(args.flash_size)
    for address, argfile in args.addr_filename:
        argfile.seek(0,2)  # seek to end
        if address + argfile.tell() > flash_end:
            raise FatalError(("File %s (length %d) at offset %d will not fit in %d bytes of flash. " +
                             "Use --flash-size argument, or change flashing address.")
                             % (argfile.name, argfile.tell(), address, flash_end))
        argfile.seek(0)
=======
    return struct.pack(b'BB', flash_mode, flash_size_freq)


def _update_image_flash_params(address, flash_params, image):
    """ Modify the flash mode & size bytes if this looks like an executable image """
    if address == 0 and (image[0] == b'\xe9' or image[0] == 0xE9):  # python 2/3 compat
        print('Flash params set to 0x%04x' % struct.unpack(">H", flash_params))
        image = image[0:2] + flash_params + image[4:]
    return image


def write_flash(esp, args):
    flash_params = _get_flash_params(esp, args)
    flasher = CesantaFlasher(esp, args.baud)
>>>>>>> 3aa85343

    for address, argfile in args.addr_filename:
        if args.no_stub:
            print('Erasing flash...')
        image = argfile.read()
<<<<<<< HEAD
        # Update header with flash parameters
        if address == esp.FLASH_HEADER_OFFSET and image[0] == '\xe9':
            image = image[0:2] + flash_info + image[4:]
        calcmd5 = hashlib.md5(image).hexdigest()
        uncsize = len(image)
        if args.compress:
            uncimage = image
            image = zlib.compress(uncimage, 9)
            blocks = esp.flash_defl_begin(uncsize, len(image), address)
        else:
            blocks = esp.flash_begin(uncsize, address)
        argfile.seek(0)  # in case we need it again
        seq = 0
        written = 0
=======
        argfile.seek(0)  # rewind in case we need it again
        if address + len(image) > int(args.flash_size.split('m')[0]) * (1 << 17):
            print('WARNING: Unlikely to work as data goes beyond end of flash. Hint: Use --flash_size')
        image = _update_image_flash_params(address, flash_params, image)
        # Pad to sector size, which is the minimum unit of writing (erasing really).
        if len(image) % esp.ESP_FLASH_SECTOR != 0:
            image += b'\xff' * (esp.ESP_FLASH_SECTOR - (len(image) % esp.ESP_FLASH_SECTOR))
>>>>>>> 3aa85343
        t = time.time()
        header_block = None
        while len(image) > 0:
            print('\rWriting at 0x%08x... (%d %%)' % (address + seq * esp.FLASH_WRITE_SIZE, 100 * (seq + 1) // blocks),)
            sys.stdout.flush()
            block = image[0:esp.FLASH_WRITE_SIZE]
            if args.compress:
                esp.flash_defl_block(block, seq)
            else:
                # Pad the last block
                block = block + b'\xff' * (esp.FLASH_WRITE_SIZE - len(block))
                esp.flash_block(block, seq)
            image = image[esp.FLASH_WRITE_SIZE:]
            seq += 1
            written += len(block)
        t = time.time() - t
        speed_msg = ""
        if args.compress:
            if t > 0.0:
                speed_msg = " (effective %.1f kbit/s)" % (uncsize / t * 8 / 1000)
            print('\rWrote %d bytes (%d compressed) at 0x%08x in %.1f seconds%s...' % (uncsize, written, address, t, speed_msg))
        else:
            if t > 0.0:
                speed_msg = " (%.1f kbit/s)" % (written / t * 8 / 1000)
            print('\rWrote %d bytes at 0x%08x in %.1f seconds%s...' % (written, address, t, speed_msg))
        try:
            res = esp.flash_md5sum(address, uncsize)
            if res != calcmd5:
                print('File  md5: %s' % calcmd5)
                print('Flash md5: %s' % res)
                print('MD5 of 0xFF is %s' % (hashlib.md5(b'\xFF' * uncsize).hexdigest()))
                raise FatalError("MD5 of file does not match data in flash!")
            else:
                print('Hash of data verified.')
        except NotImplementedInROMError:
            pass
    print('\nLeaving...')

    if esp.IS_STUB:
        # skip sending flash_finish to ROM loader here,
        # as it causes the loader to exit and run user code
        esp.flash_begin(0, 0)
        if args.compress:
            esp.flash_defl_finish(False)
        else:
            esp.flash_finish(False)

    if args.verify:
        print('Verifying just-written flash...')
<<<<<<< HEAD
        verify_flash(esp, args, header_block)
=======
        _verify_flash(esp, args, flasher)
    flasher.boot_fw()
>>>>>>> 3aa85343


def image_info(args):
    image = LoadFirmwareImage(args.chip, args.filename)
    print('Image version: %d' % image.version)
    print('Entry point: %08x' % image.entrypoint if image.entrypoint != 0 else 'Entry point not set')
    print('%d segments' % len(image.segments))
    print
    idx = 0
    for seg in image.segments:
        idx += 1
        print('Segment %d: %r' % (idx, seg))
    calc_checksum = image.calculate_checksum()
    print('Checksum: %02x (%s)' % (image.checksum,
                                   'valid' if image.checksum == calc_checksum else 'invalid - calculated %02x' % calc_checksum))


def make_image(args):
    image = ESPFirmwareImage()
    if len(args.segfile) == 0:
        raise FatalError('No segments specified')
    if len(args.segfile) != len(args.segaddr):
        raise FatalError('Number of specified files does not match number of specified addresses')
    for (seg, addr) in zip(args.segfile, args.segaddr):
        data = open(seg, 'rb').read()
        image.segments.append(ImageSegment(addr, data))
    image.entrypoint = args.entrypoint
    image.save(args.output)


def elf2image(args):
    e = ELFFile(args.input)
    if args.chip == 'auto':  # Default to ESP8266 for backwards compatibility
        print("Creating image for ESP8266...")
        args.chip == 'esp8266'

    if args.chip != 'esp32':
        if args.set_encrypt_flag:
            raise FatalError("--encrypt-flag only applies to ESP32 images")

    if args.chip == 'esp32':
        image = ESP32FirmwareImage()
    elif args.version == '1':  # ESP8266
        image = ESPFirmwareImage()
    else:
        image = OTAFirmwareImage()
    image.entrypoint = e.entrypoint
    image.segments = e.sections  # ELFSection is a subclass of ImageSegment
    image.flash_mode = {'qio':0, 'qout':1, 'dio':2, 'dout': 3}[args.flash_mode]
    image.flash_size_freq = image.ROM_LOADER.FLASH_SIZES[args.flash_size]
    image.flash_size_freq += {'40m':0, '26m':1, '20m':2, '80m': 0xf}[args.flash_freq]
    image.encrypt_flag = args.set_encrypt_flag

    if args.output is None:
        args.output = image.default_output_name(args.input)
    image.save(args.output)


def read_mac(esp, args):
    mac = esp.read_mac()

    def print_mac(label, mac):
        print('%s: %s' % (label, ':'.join(map(lambda x: '%02x' % x, mac))))
    print_mac("MAC", mac)


def chip_id(esp, args):
    chipid = esp.chip_id()
    print('Chip ID: 0x%08x' % chipid)


def erase_flash(esp, args):
    print('Erasing flash (this may take a while)...')
    t = time.time()
    esp.erase_flash()
    print('Chip erase completed successfully in %.1fs' % (time.time() - t))


def erase_region(esp, args):
    print('Erasing region (may be slow depending on size)...')
    t = time.time()
    esp.erase_region(args.address, args.size)
    print('Erase completed successfully in %.1f seconds.' % (time.time() - t))


def run(esp, args):
    esp.run()


def flash_id(esp, args):
    flash_id = esp.flash_id()
    print('Manufacturer: %02x' % (flash_id & 0xff))
    print('Device: %02x%02x' % ((flash_id >> 8) & 0xff, (flash_id >> 16) & 0xff))


def read_flash(esp, args):
    if args.no_progress:
        flash_progress = None
    else:
        def flash_progress(progress, length):
            msg = '%d (%d %%)' % (progress, progress * 100.0 / length)
            padding = '\b' * len(msg)
            if progress == length:
                padding = '\n'
            sys.stdout.write(msg + padding)
            sys.stdout.flush()
    t = time.time()
    data = esp.read_flash(args.address, args.size, flash_progress)
    t = time.time() - t
    print('\rRead %d bytes at 0x%x in %.1f seconds (%.1f kbit/s)...'
          % (len(data), args.address, t, len(data) / t * 8 / 1000))
    open(args.filename, 'wb').write(data)


<<<<<<< HEAD
def verify_flash(esp, args, flash_params=None):
=======
def _verify_flash(esp, args, flasher=None):
>>>>>>> 3aa85343
    differences = False
    flash_params = _get_flash_params(esp, args)
    if flasher is None:  # get flash params before launching flasher
        flasher = CesantaFlasher(esp)

    for address, argfile in args.addr_filename:
        image = argfile.read()
        argfile.seek(0)  # rewind in case we need it again

        image = _update_image_flash_params(address, flash_params, image)

        image_size = len(image)
        print('Verifying 0x%x (%d) bytes @ 0x%08x in flash against %s...' % (image_size, image_size, address, argfile.name))
        # Try digest first, only read if there are differences.
        digest = esp.flash_md5sum(address, image_size)
        expected_digest = hashlib.md5(image).hexdigest()
        if digest == expected_digest:
            print('-- verify OK (digest matched)')
            continue
        else:
            differences = True
            if getattr(args, 'diff', 'no') != 'yes':
                print('-- verify FAILED (digest mismatch)')
                continue

        flash = esp.read_flash(address, image_size)
        assert flash != image
        diff = [i for i in range(image_size) if flash[i] != image[i]]
        print('-- verify FAILED: %d differences, first @ 0x%08x' % (len(diff), address + diff[0]))
        for d in diff:
            flash_byte = flash[d]
            image_byte = image[d]
            if PYTHON2:
                flash_byte = ord(flash_byte)
                image_byte = ord(image_byte)
            print('   %08x %02x %02x' % (address + d, flash_byte, image_byte))
    if differences:
        raise FatalError("Verify failed.")


<<<<<<< HEAD
def read_flash_status(esp, args):
    print('Status value: 0x%04x' % esp.read_status(args.bytes))


def write_flash_status(esp, args):
    fmt = "0x%%0%dx" % (args.bytes * 2)
    args.value = args.value & ((1 << (args.bytes * 8)) - 1)
    print(('Initial flash status: ' + fmt) % esp.read_status(args.bytes))
    print(('Setting flash status: ' + fmt) % args.value)
    esp.write_status(args.value, args.bytes, args.non_volatile)
    print(('After flash status:   ' + fmt) % esp.read_status(args.bytes))
=======
def verify_flash(esp, args, flash_params=None):
    _verify_flash(esp, args)
>>>>>>> 3aa85343


def version(args):
    print(__version__)

#
# End of operations functions
#


def main():
    parser = argparse.ArgumentParser(description='esptool.py v%s - ESP8266 ROM Bootloader Utility' % __version__, prog='esptool')

    parser.add_argument('--chip', '-c',
                        help='Target chip type',
                        choices=['auto', 'esp8266', 'esp31', 'esp32'],
                        default=os.environ.get('ESPTOOL_CHIP', 'auto'))

    parser.add_argument(
        '--port', '-p',
        help='Serial port device',
        default=os.environ.get('ESPTOOL_PORT', ESPLoader.DEFAULT_PORT))

    parser.add_argument(
        '--baud', '-b',
        help='Serial port baud rate used when flashing/reading',
        type=arg_auto_int,
        default=os.environ.get('ESPTOOL_BAUD', ESPLoader.ESP_ROM_BAUD))

    parser.add_argument(
        '--before',
        help='What to do before connecting to the chip',
        choices=['default_reset', 'no_reset', 'esp32r0'],
        default=os.environ.get('ESPTOOL_BEFORE', 'default_reset'))

    parser.add_argument(
        '--after', '-a',
        help='What to do after esptool.py is finished',
        choices=['hard_reset', 'soft_reset', 'no_reset'],
        default=os.environ.get('ESPTOOL_AFTER', 'hard_reset'))

    parser.add_argument(
        '--no-stub',
        help="Disable launching the flasher stub, only talk to ROM bootloader. Some features will not be available.",
        action='store_true')

    subparsers = parser.add_subparsers(
        dest='operation',
        help='Run esptool {command} -h for additional help')

    parser_load_ram = subparsers.add_parser(
        'load_ram',
        help='Download an image to RAM and execute')
    parser_load_ram.add_argument('filename', help='Firmware image')

    parser_dump_mem = subparsers.add_parser(
        'dump_mem',
        help='Dump arbitrary memory to disk')
    parser_dump_mem.add_argument('address', help='Base address', type=arg_auto_int)
    parser_dump_mem.add_argument('size', help='Size of region to dump', type=arg_auto_int)
    parser_dump_mem.add_argument('filename', help='Name of binary dump')

    parser_read_mem = subparsers.add_parser(
        'read_mem',
        help='Read arbitrary memory location')
    parser_read_mem.add_argument('address', help='Address to read', type=arg_auto_int)

    parser_write_mem = subparsers.add_parser(
        'write_mem',
        help='Read-modify-write to arbitrary memory location')
    parser_write_mem.add_argument('address', help='Address to write', type=arg_auto_int)
    parser_write_mem.add_argument('value', help='Value', type=arg_auto_int)
    parser_write_mem.add_argument('mask', help='Mask of bits to write', type=arg_auto_int)

    def add_spi_flash_subparsers(parent, auto_detect=False):
        """ Add common parser arguments for SPI flash properties """
        parent.add_argument('--flash_freq', '-ff', help='SPI Flash frequency',
                            choices=['40m', '26m', '20m', '80m'],
                            default=os.environ.get('ESPTOOL_FF', '40m'))
        parent.add_argument('--flash_mode', '-fm', help='SPI Flash mode',
                            choices=['qio', 'qout', 'dio', 'dout'],
                            default=os.environ.get('ESPTOOL_FM', 'qio'))
        parent.add_argument('--flash_size', '-fs', help='SPI Flash size in MegaBytes (1MB, 2MB, 4MB, 8MB, 16M)'
                            ' plus ESP8266-only (256KB, 512KB, 2MB-c1, 4MB-c1, 4MB-2)',
                            action=FlashSizeAction, auto_detect=auto_detect,
                            default=os.environ.get('ESPTOOL_FS', 'detect' if auto_detect else '1MB'))
        parent.add_argument('--ucIsHspi', '-ih', help='Config SPI PORT/PINS (Espressif internal feature)',action='store_true')
        parent.add_argument('--ucIsLegacy', '-il', help='Config SPI LEGACY (Espressif internal feature)',action='store_true')

    parser_write_flash = subparsers.add_parser(
        'write_flash',
        help='Write a binary blob to flash')
    parser_write_flash.add_argument('addr_filename', metavar='<address> <filename>', help='Address followed by binary filename, separated by space',
                                    action=AddrFilenamePairAction)
    add_spi_flash_subparsers(parser_write_flash, auto_detect=True)
    parser_write_flash.add_argument('--no-progress', '-p', help='Suppress progress output', action="store_true")
<<<<<<< HEAD
    parser_write_flash.add_argument('--verify', help='Verify just-written data (only necessary if very cautious, data is already CRCed', action='store_true')
    parser_write_flash.add_argument('--compress', '-z', help='Compress data in transfer',action="store_true")
=======
    parser_write_flash.add_argument('--verify', help='Verify just-written data on flash (recommended if concerned about flash integrity)', action='store_true')
>>>>>>> 3aa85343

    subparsers.add_parser(
        'run',
        help='Run application code in flash')

    parser_image_info = subparsers.add_parser(
        'image_info',
        help='Dump headers from an application image')
    parser_image_info.add_argument('filename', help='Image file to parse')

    parser_make_image = subparsers.add_parser(
        'make_image',
        help='Create an application image from binary files')
    parser_make_image.add_argument('output', help='Output image file')
    parser_make_image.add_argument('--segfile', '-f', action='append', help='Segment input file')
    parser_make_image.add_argument('--segaddr', '-a', action='append', help='Segment base address', type=arg_auto_int)
    parser_make_image.add_argument('--entrypoint', '-e', help='Address of entry point', type=arg_auto_int, default=0)

    parser_elf2image = subparsers.add_parser(
        'elf2image',
        help='Create an application image from ELF file')
    parser_elf2image.add_argument('input', help='Input ELF file')
    parser_elf2image.add_argument('--output', '-o', help='Output filename prefix (for version 1 image), or filename (for version 2 single image)', type=str)
    parser_elf2image.add_argument('--version', '-e', help='Output image version', choices=['1','2'], default='1')
    parser_elf2image.add_argument('--set-encrypt-flag', help='Flag image to be encrypted by bootloader after flashing.', action="store_true")

    add_spi_flash_subparsers(parser_elf2image)

    subparsers.add_parser(
        'read_mac',
        help='Read MAC address from OTP ROM')

    subparsers.add_parser(
        'chip_id',
        help='Read Chip ID from OTP ROM')

    subparsers.add_parser(
        'flash_id',
        help='Read SPI flash manufacturer and device ID')

    parser_read_status = subparsers.add_parser(
        'read_flash_status',
        help='Read SPI flash status register')

    parser_read_status.add_argument('--bytes', help='Number of bytes to read (1-3)', type=int, choices=[1,2,3], default=2)

    parser_write_status = subparsers.add_parser(
        'write_flash_status',
        help='Write SPI flash status register')

    parser_write_status.add_argument('--non-volatile', help='Write non-volatile bits (use with caution)', action='store_true')
    parser_write_status.add_argument('--bytes', help='Number of status bytes to write (1-3)', type=int, choices=[1,2,3], default=2)
    parser_write_status.add_argument('value', help='New value', type=arg_auto_int)

    parser_read_flash = subparsers.add_parser(
        'read_flash',
        help='Read SPI flash content')
    parser_read_flash.add_argument('address', help='Start address', type=arg_auto_int)
    parser_read_flash.add_argument('size', help='Size of region to dump', type=arg_auto_int)
    parser_read_flash.add_argument('filename', help='Name of binary dump')
    parser_read_flash.add_argument('--no-progress', '-p', help='Suppress progress output', action="store_true")

    parser_verify_flash = subparsers.add_parser(
        'verify_flash',
        help='Verify a binary blob against flash')
    parser_verify_flash.add_argument('addr_filename', help='Address and binary file to verify there, separated by space',
                                     action=AddrFilenamePairAction)
    parser_verify_flash.add_argument('--diff', '-d', help='Show differences',
                                     choices=['no', 'yes'], default='no')
    add_spi_flash_subparsers(parser_verify_flash, auto_detect=True)

    subparsers.add_parser(
        'erase_flash',
        help='Perform Chip Erase on SPI flash')

    parser_erase_region = subparsers.add_parser(
        'erase_region',
        help='Erase a region of the flash')
    parser_erase_region.add_argument('address', help='Start address (must be multiple of 4096)', type=arg_auto_int)
    parser_erase_region.add_argument('size', help='Size of region to erase (must be multiple of 4096)', type=arg_auto_int)

    subparsers.add_parser(
        'version', help='Print esptool version')

    # internal sanity check - every operation matches a module function of the same name
    for operation in subparsers.choices.keys():
        assert operation in globals(), "%s should be a module function" % operation

    expand_file_arguments()

    args = parser.parse_args()

    print('esptool.py v%s' % __version__)

    # operation function can take 1 arg (args), 2 args (esp, arg)
    # or be a member function of the ESPLoader class.

    if args.operation is None:
        parser.print_help()
        sys.exit(1)

    operation_func = globals()[args.operation]
    operation_args,_,_,_ = inspect.getargspec(operation_func)
    if operation_args[0] == 'esp':  # operation function takes an ESPLoader connection object
        initial_baud = min(ESPLoader.ESP_ROM_BAUD, args.baud)  # don't sync faster than the default baud rate
        if args.chip == 'auto':
            esp = ESPLoader.detect_chip(args.port, initial_baud, args.before)
        else:
            chip_class = {
                'esp8266': ESP8266ROM,
                'esp32': ESP32ROM,
            }[args.chip]
            esp = chip_class(args.port, initial_baud)
            esp.connect(args.before)

        if not args.no_stub:
            esp = esp.run_stub()

        if args.baud > initial_baud:
            try:
                esp.change_baud(args.baud)
            except NotImplementedInROMError:
                print("WARNING: ROM doesn't support changing baud rate. Keeping initial baud rate %d" % initial_baud)

        # override common SPI flash parameter stuff as required
        if hasattr(args, "ucIsHspi"):
            print("Attaching SPI flash...")
            esp.flash_spi_attach(args.ucIsHspi,args.ucIsLegacy)
        else:
            esp.flash_spi_attach(0, 0)
        if hasattr(args, "flash_size"):
            print("Configuring flash size...")
            detect_flash_size(esp, args)
            esp.flash_set_parameters(flash_size_bytes(args.flash_size))

        operation_func(esp, args)

        # finish execution based on args.after
        if args.after == 'hard_reset':
            print('Hard resetting...')
            esp.hard_reset()
        elif args.after == 'soft_reset':
            print('Soft resetting...')
            # flash_finish will trigger a soft reset
            esp.soft_reset(False)
        else:
            print('Staying in bootloader.')
            if esp.IS_STUB:
                esp.soft_reset(True)  # exit stub back to ROM loader

    else:
        operation_func(args)


def expand_file_arguments():
    """ Any argument starting with "@" gets replaced with all values read from a text file.
    Text file arguments can be split by newline or by space.
    Values are added "as-is", as if they were specified in this order on the command line.
    """
    new_args = []
    expanded = False
    for arg in sys.argv:
        if arg.startswith("@"):
            expanded = True
            with open(arg[1:],"r") as f:
                for line in f.readlines():
                    new_args += shlex.split(line)
        else:
            new_args.append(arg)
    if expanded:
        print("esptool.py %s" % (" ".join(new_args[1:])))
        sys.argv = new_args


class FlashSizeAction(argparse.Action):
    """ Custom flash size parser class to support backwards compatibility with megabit size arguments.

    (At next major relase, remove deprecated sizes and this can become a 'normal' choices= argument again.)
    """
    def __init__(self, option_strings, dest, nargs=1, auto_detect=False, **kwargs):
        super(FlashSizeAction, self).__init__(option_strings, dest, nargs, **kwargs)
        self._auto_detect = auto_detect

    def __call__(self, parser, namespace, values, option_string=None):
        try:
            value = {
                '2m': '256KB',
                '4m': '512KB',
                '8m': '1MB',
                '16m': '2MB',
                '32m': '4MB',
                '16m-c1': '2MB-c1',
                '32m-c1': '4MB-c1',
                '32m-c2': '4MB-c2'
            }[values[0]]
            print("WARNING: Flash size arguments in megabits like '%s' are deprecated." % (values[0]))
            print("Please use the equivalent size '%s'." % (value))
            print("Megabit arguments may be removed in a future release.")
        except KeyError:
            value = values[0]

        known_sizes = dict(ESP8266ROM.FLASH_SIZES)
        known_sizes.update(ESP32ROM.FLASH_SIZES)
        if self._auto_detect:
            known_sizes['detect'] = 'detect'
        if value not in known_sizes:
            raise argparse.ArgumentError(self, '%s is not a known flash size. Known sizes: %s' % (value, ", ".join(known_sizes.keys())))
        setattr(namespace, self.dest, value)


class AddrFilenamePairAction(argparse.Action):
    """ Custom parser class for the address/filename pairs passed as arguments """
    def __init__(self, option_strings, dest, nargs='+', **kwargs):
        super(AddrFilenamePairAction, self).__init__(option_strings, dest, nargs, **kwargs)

    def __call__(self, parser, namespace, values, option_string=None):
        # validate pair arguments
        pairs = []
        for i in range(0,len(values),2):
            try:
                address = int(values[i],0)
            except ValueError as e:
                raise argparse.ArgumentError(self,'Address "%s" must be a number' % values[i])
            try:
                argfile = open(values[i + 1], 'rb')
            except IOError as e:
                raise argparse.ArgumentError(self, e)
            except IndexError:
                raise argparse.ArgumentError(self,'Must be pairs of an address and the binary filename to write there')
            pairs.append((address, argfile))
        setattr(namespace, self.dest, pairs)


# Binary stub code (see flasher_stub dir for source & details)
ESP8266ROM.STUB_CODE = eval(zlib.decompress(base64.b64decode(b"""
eNrNPWtj00a2f8VSQkhMaDWSrEcIxXaCSSlsA5QUet020kiCsoVNjHdDWfrfr85rZiQ7BNrt3vsh1CONZs6cc+a8Z/rv68v63fLnt8tisby+N1BBGqd5EAfB7uB6VSwL902UhkEYZu0b+KZ9Vl6fvyuy+TsVzN8F\
wbj9R83fNQ38zQ7hUfcva/+a+s63R5Ov2+/i9q+Ernfat5ob9R3qljmflW1PlcMsY+pJL057E6j1v5XTh0BzANLdmWiGHtT2o/Ha5czf5foGr6MI5Fc77XW3+z9pDUHUW3mvIZ+XHex0EDLYcWBrkZ9VCMYzByCg\
ifk6h0btNHKD6Nh5Ax+r0g5dBPNFDxmZAWG+lJ/H7T+101ChM4R2wCgDp6Eas4j99nHOAAUuqECconKgCxzogs5LTXOZedTIQZHq0jwIHFbDhsxeAmsJobPMaRS28Qy/Gu8+wP8Et/A/744Me9znX2X8Nf/S+gv+\
pdoJ6pAbVZbjr5fmWTtIJTPmLWA1cvH4wZaAxEN67egVLSpvvywUMTl8otrfOvCLDR8JSAsOi4P2aVhM2/HDYgLzFe1wTVjcoa1SpzSaNiiCKSJ4qIgVEYGAnvZ3kLgbDEAKv/HTEJiRZ8300IP+B3eJHIFqmwVv\
I62ExkoeDndh7gENqQEt4VTgl4WMaNKqWANqgQ8ZFYEygwFVwiAemAc49C78w6PF/dEuew6wIkIm8uMR7d2mOZcfjKKwZEB4MN2sGwy5soU9B+5r9kID4zYJCZUs5DNBTEZvaBLzYsc+VVE4ATYJuZPyHx3gk5Ff\
+MAtMC4QCd9GoR0rAzwrFfiDZjpfbu92oAnbr5kMmtdUlv01CelBVkMjg2ELlhpZS72Ccd7ItJHvzk/jKTWAHwOPNiCK3pY5y7aLSu+CpMVl0ch1zcCoS4ARaItmlcy65eKqYr4hbNF/qxAEN6AKkZwQ9EGQho8a\
gbZ9mLPQa5K3Gw12nv0oTw7mb5oN6fqA54RvKlcMNQf41Tn+fuJMF1kI86wr8vIOcEHyniADLDdvnSFEQyXcOWjkq9k7O1rpjDZ7Dc9n7TcsK5XuISKnubYbkg20urF0hgctIG9o5KYH5xcWCVlqP1EuAFN57jsP\
nwtUoUPXSkEPFe22Ey7lWUDPgMMB2t97vNAla5Zcc99F3XeMhJGLK1WBJAfNBaM/Z4mUGD3Y8Efh7Ad5d+4Kld9WWbBuxVZdEVMrnPi1UbC7E/joX/2PTkjkqwIXRAyMi/+CemX64QBYMD55AkqN5WUIuuQrFlEJ\
S3FrT8CWQ/H6ZmW6x4TOOqC5NM71Jf9Iv6I1wByowlaHpmU0ly0jWbuME1btNWD6e0sCsDOqULb2lkH4M2H2nxnzQpCyEYr+KDS5tfJqn17p5G8usbeky+whPM4eeENHxLuAhMJ3znafZTwfjBXzdCpsR9n8tFFm\
IgJSGggwFMSziYtcj5jRDhfybguccRPS7nYXo/mS7YL98ZhYA/UTMA2oEW1lJw+Tg55Azhf1XjczO1NdHEwt2cGArOuxD8OlX8D4jxm6USkWxJR/oJx6CjJfJHB6+hSVziE8PD4cQAcAXI2jAcClRadoJWse4O5t\
gZzdcPACYwNeLBoc3Kgkmi9Bnpi32QmLtCxkIYTI0cnAiqqM5AfxBIkDoTDav8g1s8GqOPCE9WjbdrgvSHzhvp4DEzTfCi943ZnsDiBRpdLOZ4ZviTvM1Dj4hCldu5R/R+TTOu3yTaP/oUjJNu60+UsyOJo02YXP\
B8DiXbBywzFkm+csVQMEtd1IYPqigZ1941MrGA2/H1AvjcwDMqt5TqBhh2iGTsfIYJaXr5ytVlk0rWKUhJRYxQIvskkwWN5dsC3c/oYRF46hoR2XckWQgSmuS7FllEwBZosKW6aJUARMheBtZ9zLTWmfACxBvBUS\
3a6j+2wJq/RGSjhEqgKZgjgUrYbT3GZ1GqXsgOHAHkO7wiQeGZNNbS0yFLamQ7br0URNHUwmw01GTdPvdxumujkX1FX99z4Zy3XGHfJ+B2bO2HXRfDTQ0UyPpvBv/Gw+ByvsnzDKjDwx6r7elIzQjowGwIXAqCg6\
kB3v/sCETICXul7hx81iH2U07R4rD4sbzHi1Y2vFHnuj4L9pXnIZ+sx3StzPkjkl8tFWXHg3yuIaOUysa6+nLFllL4XYISyA30cP2PoNvdE5OyU18Il34+wb1tDFIXnNYJVXxd/LYgcH2R0/Y5exIOMYNqlCMfQr\
zHhBBj4pjF8JBrBEa73YpQ8zII8abf8KExZbi2ITBx7uPwHZ+QG2GnSIX4IYAY4uI8vuGAeJFaGr5TDcZdv0HjESMpNmwqSukI2Ij2A/wH+zMIdtkJODUaR3cvRvN1/TJ+3PLbZfQFe02AHDT28EGE9q50iZqcEI\
y8WPir8ufyTM4WZtkLpvCBFFSiK2RjcLWcj7jcYA7aebnKxVFEAj9jrxAQ9lzSQzQO/TFfhR/dcw9/7OzPFhcMQFLenacYpLem3Xo6LntI7ZF07sQ+AfWfhf9uDPQ6PhZTcEXu100tjJ0/wI/htBACp8ydI+uAYb\
55U/LYLHRVwWXwJ9gEeZexUx3Yo0QKinXvDYi0sPP/Ii4nHadDW574OG+FDrfx0PYtmc2QDdp+PvwOctn/Jw4flzZiOMDKHHgi76i9TiPxiNxxB2EcMiGcO2iYIGmEbPeKhkBfnePRh79yBnRJM5EkSuZGFWapLb\
YyIhM4f70vAZM6g/2OYtqmlxgY68fZgrL4VJaRgtUUWhayiE9GV5PIcN3Pg2jkrk5N/VWKQ2+OE17JisZPZLWAHgiOesMlptudkup0wH3mSHVAbstTqakFaDZTXVCVBhA/XsJgqD6hYiYvMjiMgNInY4hqufnJB2\
awo2J+IeR2frVz5zLYE/sPSss3ReBofWxrxgoJT6APQb0EcqsGauSh6SLGiAP6scF79x6eIXsnL0CXAcfcJqOp59+rr/JMVh2ajvIEwVZKzQwN5q6lf+ng+sNiXFZEjNvmKdTWTlvcBruj/5dO6HqSr6y7VEjhY7\
mkYoayKJFchg8IC+rSZsotZGxL3y7/uCJYKap7Z26YQN4+pVdD/yD6CPQbbHqICRgf2ayshFGFnwIKhVAE+TzLomHgZsFVhLoPyXud+6ISAqKe7VtDbG8lY4X+65dgcEIxGowMcAR56w55Rw0KWLwt23MwknSzAK\
OG4fMX/tUzluPzohdVon/EncJyOjPPnLZE0T2A1XY/5jiSbGlsNhlu0chzQI9g9mtPAgXBUqrTTJAXrYjcHCg9h62SzuCoBPrfFHuughNargAOyD0w20Eq6TSQWhLCRE1YvSRUCFcg0AGQKQGQAYUWydG5m3CzbT\
Eg3+99aIX0O4XVBS7WRltmY3IZUgotnSd+cYgNbozLyHfy4oqhooCJSF0EqkldwEaQW2vYbVp6TAF2hf9XR4ldP2tDp84YWiu0lrgwaHGfX7p2cNh3eAOE3G4QlEd7u3F7O+x9ZbD+Z8Ig6MImtsWXeH/GTmJ/8F\
bJ9dMcZBFFTTF+SQcTrhI4vS8ZpFSewjG14oMpyhi11iu+J23YC5VHIX2fRA2Cq6YGsX/FodnlHWTuL2eTyV4Gfps6/XpL6kESTHAzTWy75rOz0yn9IOyzIZAiw8SLXU2R772xDISGW8Zni0OLQfs5WOoUCMRCon\
9AbYhTh4Kx0hF8CbzdHl1z7HqMHgswgZrf/PhAwGNxrvLRGTNryzvsk5v4ChQhwKDC01njGFAV81+pvBwEZI11gGR8SKcxjvfjTYgu8hTwTaFJVFmSSIpxcWlNb7RbgfY4q4bzwnfR4VQrVc6JrNM2YcN6Gd3N6/\
kmZr7C+w605Ivejw/4Fi8L5FjfxVnytbnAebw83JA0KRtUOtojZGaot8L0V97mP8JCEVq3SE5IlwTkjkq/NDlzRnCyAX7vTx2TtQTwswf5+BK6IOxeVp9ZVyabcoaKz/WRUw8+uTPXhK6x7OrzuxqkCd9D/wmP4t\
mXBIBGq4M6VcJOZ/1KNVFmk5TLUMsg0BIJTRWGvBU2UhbE/lFzcR8i+sKnS9sCxxo+wC/BCTUJErinCvBNMN4fLDqaafLRBfkBJEJz6WeYDRFKQz1UNXA7P+x6jOAtHbtgpS43kGahJaGUpln8M9NGO0Q9TOi0NO\
WtUju1w0L5NNVh8G3ZxCZlIv93yBY0AiHP4AazlGED6QWQp2bpOzT3qJqo7AiAQ/UIMLh2m6TCZHIuZFxokuwWPCmxe9XaiNwJS25IDTaYHb7BBy8NGiyM7SAYfxlQqLNPSSqZciKPHCS8JiexwNpl52do6Mf7go\
kmmR3aPYTpWwggWbJk2DsyPCYh4c2pj8eKymxbb1PxHIjHOAWE2C8TkEf9quafwWBph620CjaPo9tBaSQAdRkZKdhEZUI18FZ6ASxxf4LdMZff3KxxGQO8Tnr4N8Ivhg3GOZSNiu/AxWfnYIWwDolI7vIa/CExy5\
iufLdj0wRyzxBNhALcD+dyjUpybwVy88RPZFi7X2Z6AmLYZh52ujz1I2LcuFl8J82RmiHoPrQZAFvDlzBGKMbHQW0dry8ImVhHnu7hGMlrG4tWUf3s2tHRsEL1Kb780qqw1AVFecP6e+kluGKDxAXiS+vNqR0PAI\
g3YgRQEx55w/18ONM58RZzI2zBawYXKJf6rx10r2zD2CWXLrbvkCdkjHlHlN+Rl6S9fsYkzJjyZbgRazQ4EaMHob/YFMSUfpYhwHtosOIKYTxPcBy0VEyA5tnA94vo7YUy2nN1obCKxetOJi1rGJOJkQreiWvnzc\
aUfvLDqB6Ub/PafdUj10nM/UcSJMJsDQcGoLILLyZmeOyJaysAG0ibNuDGjiGwSVqFiMqMJecvnnd5d5Qpd5UFAFA2Ee1N5BrmDsjAqN3lg9k0vIUDM7xEx5VYoRElvyg6VpyO+jaiAAfJ4IyQ/JSRQn7FU0qdgW\
Pjia7SbcMvUMNEXUMeuctDia1UqhAafVGfxLQRK0EpQEBTRloHELb/V9zSnnCwL0yUB4ZtFpKPsjJZmLfJW9Fs1RbF3lNiltDJk5mrv/ICQSBDnW9lBuw5hQfsFxujtXxOnWcP0GR+myeNVENMyfXhGpczhfs4sQ\
kOWwuboHLP8FmdkP6W2YyvsfWitRMqfPNeXDsoJTMirHsS5grFVcAFwXQPALWOHwwrsLQ6Kxpodb92mMZYctSKYTZ/CASosEbFBwLcHGaVnkcO8wJBypK5ztn2kl1ppr7Tdytt83PYO/6xCcb8GXU6SQQjdPhUOi\
byKVP03zgvcFx5do7Suc9ASkoo/Feyh8IZrR6NUI/4Kqve73YW4B9sAM4noHNWVwovdgHUEardGctkOMqYP+CKs+t4cRNUhoYpy8jHL6BRYhxt31NuU7QdwDXCVasU/stjHasE6mLCE1aQbUNxHXVSYjs3V3jnPR\
nxsiZ7+1Cc2GqxSNdtXJNobNuaStxMg5SMeOSi3/IpWaiUrVl6rUIQtTLCiNuWzzD6pUBCntqNTRGpXK8eBrnyNc3nKuku0hrLus1mnX5L+jXfVfpF1ZmoSrCnbCZRuWhcai1ywLoQc0OGUWQkMqGOyo01OOWyam\
fhtDah9I82UO7VW50dF4KNdOX6Ali6p2D+I6RTMGaxTwmifCADNTGdBXqithkYEjJakY44UYq7Ov7XYylTua/EAMG8brA02d8GrpxnUlZGKMY0gcp+C05bZg1vKE1BFsDC7jixXasA9ZBoY2Ey4vL/f8DpkCh0yB\
aknD0imyGxkoocrNDxzK7tk3WEhi9uLCEg61D8jR8j3uzdUN+kSMHqHPSOjz2slcXkIort805WSbfWcDdF0+XYtPFGyDzU/H53QFn+e0F5vyvn+pMwKPFdYltF7W14zZJncwm5q4iSrvfXCsuxQXfSY6HEvOztCL\
fO/TQywXKA2+3xub0hqWPgZ5KlQlaMlBzq7BEhe/nTS86yjouIPlcQ/LUi9RPn1tycVpeRlJ3Xg6eyEEpA3eSPYDEgOFIBlDnUPI5cHYJD8aStJzkfemxHjLVyU8Skowl1QCdmoCG7M6ZDgksxDgZs8uk9wbqAU4\
iV2wTs8jKIlrqo9ZhWFPaNuId9gX2sbcucmJsb6JyEKWRHjQMQ+LjkkYdaxBkc1OiNc169ZYfRIpcu0GIlosZsZez2jQyRDNgiMhCHpMRqliKUEjcUjN9X1KnY5ZsgMTBur0FzEO4hdsHNjzE10rQaWnWA16z+7h\
DOm7zjgw6xjC8r4HGF1nmxTDKTLuESwMuC+IXx1iwM0EWfJYBM+hmAX6RpTelhxT0rcKVnjMVa1XslnGbFZgDo79RcNh+X+Aw/q8FawzEhB3zhmCavRRI6F0jYSHlxoJ8ZjL4QssiV0vNc85HHkpQ01dhupam3T2\
oJWaEtCzpkKuhjQo8kZinG9BT2LZgQxFZodLDcUDIXa8xk64RDBOuOa5lE2p9g4xtzItNieUiIV3IAT2Yjwvgxljlby0hw/KavrpLLZSMtblspKjR2XyH2e08mo59gKEmF6sSLC08wEFGhw5JslAq/EEz2eOAkLE\
5XI6rCjRgYZeUInVOnJQ2g9GWFOcoi90hmOjXxAWw+Bg8L2IwOO7AzLNhof3srtckCo1frgxit0nFBPHM537TzwumADlpTfzcvbzesI4yfw6X0CJvnH0dzFKjzlvRVWXMBoZYMFww3HvVXnho05eFENUtrLPy1IK\
jloXw5yFnIqRVHKooJredZ8rbCpphrcifBDeegrbJpH4ooi9VDxFDvejW4LjE1ANEG8kDxU+VK+esrWurOjGQ3B1/wAfROvRoE65LiTk7C5wq63H+gpdMcwkfXKIc5dgIn9s9ncOtFwW8Rn9JQ6ZNkncP1yaJQXZ\
UitzG1Gx9enp7F3OCREeTlbxcJVT+mfr03SvPo1K2NfUZM2sgv+87O8uWQPW9cawzH/K71b/ps2pyuaIJ2K1hNNjtggNzZTD2aWstQO190+UJBt5ac+qZpdzMyiw2INAbYFlQGQ4tgsfQlnLArYLWF7xb/DrF3IS\
MnyEISD4MfrAJWPAeRylAmdFjziclLL5gzhDAj4Dwii2s4tjIk2DEkEfH4MzRhWzbq4fpC7gxwbBfmfTTdLR+jcqmeUI4HYvKe+kFPHMWeE8Uz/8RLIDtpF5CnnZ4umaF9FlL+LLXowue5Fc9iLtvcBGhmZoEV2g\
DX22MQFU+4RvPFoenHaKwNwDP6W/Z0Ya7omJfAFradBkgIx3ULeYx7glZe1bLfYlUeExmdmv+1RoEa4wpM7n+OAoBB9U/qXfd+FRnpcL9s9IBdNhGe/L8++gf0vDH5mw+uVt4tUSzvdqOckVCePjsSnIEOLcxdPn\
tN9rlmQVxw8gyVSEH0j0oxAQzuS0Pwgu/CjjHRr1osciyoJe4bOcSYP0W1Wre2Qi3NjGKt9GTgr6cg6Bz9koCEUXOxvZfIFRaUAR/EVn+zaRqkalnKvAGpkKBcLpNbZOy5+Ofxoc81E/nc8Xxz7IQr1gyNKbxELZ\
KDIHyrFYw7tBB8dUxDPrI4oNZLUcLMEvtvdBLUwdvVzLFq7JvNQmxCsHhNIdYATtYBCrmmoYSxupCXKrkE8yxqzhWOjLSuRnt2Pejg1ni9EaCuBsNveC3Ebhse6Cl+pmn+34RFL/oU5OzHgdCL9z+iJgsyfSce34\
A7qyQIJyBc9V0wHDfWC0mwPI50GOLjPnXJkIjEo8C19s70L/VnTOHXc07F/H4RwOAvKPeqe57BkCczBQjDl2Xkg44Pc+3wRQ8VkjKgz8kotAYKs0ebsnxWrAA0wavagboCI2Bn+jlWdSjIxrOHrwbD5/+eu7DwgJ\
H40SEnWO/1ZO1J73ZxVakLH0uXDuVMlXyr0W3DO13IFIdG47cA4O8iGSQLztQszs/Gg+z3bxJgcPT1K3j3IbfyLXHALPNQfScGs+c86h6QyqByDcCfu5yY9D3q14Kg/f8eoEYbXAHHoH3XssdOjhTRUe3lTh4U0V\
3h2quVRUPu3cfkIscspWXeheDBOuuyUGskKN7lytgDcuDAabJ1O+lQKLyJuJzeO4Vy141mjnx1937mPASydOlp0ezs0NKiT/drARmKVkzpU2av39NuBXm8thsti9D2ZsrqV5QNU0eJmJ6nya0acO7LjfFdsuudwc\
MpDjr7ikJR5gw4Rd1L+MQs6zUUnxEkTmB/ygUZ2ueLjNnB5sBmCaZqNvpa5VTl/BbRdBxP5tk0/kR9t/fECr5QGfMaPVeD/E/UiiGYiHBoPmFYQemth8UmLI+/5dC9Qhz09fenTXStMgU8WUP9v3wLpDzwHhQUPN\
vagDz8E+ImXbLliK8znI0zQrrGMBek7nWY18cx7HXW5TcnRgz7eRPO6AZ6v5Xhw8IYKnDjmBi0HvRrZzw5xvKSxVRZlH5MaKOeYJFbi7zL3uqCuMx3aZNnDjbkmHx3RY8IzqVwnHF3j6cZfz36w/Arjno2YTX0lC\
Vo/IbqWHXN8Myysy2bRxB+F5Z1MiP59AnW+z/YBLOqL59Q2b7VXh5HuGy2jx7d3BIJaTN/XEgYAE4G7BleDN+GlnB4UYUg2CzRO5RAe1SYN2m1EuTZcfFJfO2MdT3WEPrP0jyZI9GCAf5A+y3T1/Z1fIC9S8jIoP\
5Goi6VCjdQFaSd2lpVf5oyNQ2i2/L8+R+62aQvUBWWUstwHvuoKbdRTerRBzNFDL8Riu09WTrv2Ibk8kZKgpEPSGnldNn7x9C4ntn+skN2p2BxvjDoI7rsFwrh+aM8l69d6NTEs1v45b2wq/Gt4ER1eDNVSxpkLL\
NYfrIbJzQC3cdJE94qMnTWb2y0DQjECYM8VwHg5LQu0mYHkqZu5jlELBfD55vvlIlA18Ee/EdO/ZD77Z9hrv0tD5dzvwFRSUr9gDmbrNlZG4tlGwy5bZx7jCBVCuQykR0kDd6U8iHTBUvb8WhE+bqZ3A3Bcgh9tH\
d5lx5IzsSJQEwiTd8Cx5dBlkWBmhPhuyHnREJVaLSDXcBHvMGB+LWFECjf2dlA+uxe7+vFrarm7QyiVsi73zsLAXTKkV4zBjYx2A0wag3m0GqlyHJmH1Hm9Th2euXfHSbZy5jaXbeOc2PnTv48t69/Pl/bZ7CRtW\
cmfmKrVv8FdsnlW3nCv68lzuUTPmnItWvhQHBQPgFwQeSjuQeq0QdC9Tg2s78LY6OAIjsUZ0A9heVYWPykZuQGjYrVAYuHIcE/LOHzPDNOGvfCPIWjEFhbglR+86FbwPJEOgnUsV+p/imUGwYClkMHwEUx2KfYF3\
3mDXQi7BwlW+tCcsqkQu+SHfBoPo6EDIqa/Gmj6wVLm2rHj6m2T2lJHC1cryCls30078jgPi2l4S8yvHZhMx0iZiCd1k9i0OYab49hxO75F1iWjpTR32p37Et180NjDRQv2MgxpF/Yj3DD3/BZ4XfBuGA63Hl0vg\
I8qgYygdyvvAk0FJ0px9KSwUZaI+Q1u3XdU2K1gLUuVcazv5tHaukQvX4LA0C2g4ggPyhy57ecQV0o3NDrVDHtE6S8zGmuNwWB8/GjwNMLAS861DAUYKLX/cT3xzou3QPRcNEaaIBXSZbx2Cy1CgAXqbJ8day7V3\
tckBPTGrEExIc5CN5NzWV7KV0bvGDfOTeDFFYU52XMg1OGaBEy6LaazD3XLQFLMF91JHvAbBYIOlUFo6pIr5Wpa6Mid56SbNxrimn2wp4LeqL5U+SRjVogpE/Gg5SOiM6WKoUf8why05lStZas1Re7O5cQPV3Q2U\
rbGgGsSgAeI2DxE8HPA3+eo3FUdzKwmOBSd4QMt7z5fwOfKURxmt8MrFCqPQZiVZcrMfsESSQs2JWv4xQln74LEoT7TCv2djpLTclMPRTHOQKYgo6orjbPFpmdHWJp+AMqUWUzFv4BhOOMScy454h51ze9JTY8/5\
UmbG3hR47gAt/at1/a2lZ76hOihsXue7f+GGX9+9lRaFwsjJ8Dkhe6oJ4T9cG2cT4VLduf1JSUtq/MwVIXi7qZIM6Jgrk+UN4gFvGR7/ZH51Png0X/LDlrvkZ9aAZ7E6ttO4QaCu9sEF1jJm4zRUKuexPjIuMeX6\
bpqPGrWNv7MhiJMw8xGKIpbXwfgDV/1/fLrLG0VJV/v035yZX0+YM4LxjoP0JjITXxiUouVL+H9jHuINMDTD0efD96cbdWNguiYwLZ019y8BW4kpR71270hr96yjW71DNWCdVu/GZNWbG89yuZovcO+EtY3OPX9F\
LwzTG1OrNfdgq17//t3YYa8d9dpxr5302lmvrbtt1YOncwJZDdxGp6d7wbY6Xb2K+y/7U1e0w8/koat46ioe67eTK9rpFe3so+3lR1pvPtLq3si9rq0/2l58bO9c+fe5+zb5LBwtP2PdfcibK6RAD3LVg0T1sKg6\
4224jRtuozPsLbdx4DaeuI0OQd72JE0PzqLX1r12Ha3ZJeq/uIv/ainwZ6XEn5Uif1bK/FkpdFX7M/9UYANhZgemuPPo5OeId1psUh8LxhpHJMxOU5f//x9WV+q35m39Zrn4zf3/XcS//y+/HArg\
""")))
ESP32ROM.STUB_CODE = eval(zlib.decompress(base64.b64decode(b"""
eNqNWmlz3DYS/SsjyrpseQOQMySoTVZH4rF8pNanLLsmtQFBMnIqmbWVSUnyKvvbF30RIIdy7QdKJIij0eh+/bo5/9lZNderf/2xspernYOJVsU0y3Q+NfuTndqubPwmm83yzMAbGOPbqp3FdWsm/s/0EO4U3uXH\
i2vlb0vtH2t/tYtrpybUaMxi5f/Cnbp3dkpvsaf9f3pqmE9RB7m0EglUdBddRiRqZv61i9as6F75NpV2a+/hwp1MG2vCJRc0Hz/uwhpnl70uuzAHzKvNBBqmsI1Eje9AqSMSsQny6dzLyMuCLE0dye0GuipLECFu\
MCjTzd1a6y4d7k2nMfrfukOaQC58OZ1Ex7wh0qQJ7RLkNpm/n8FmjGzmPrQsru1MtC79QUfttPCv4CE3yVEGR+oncY41mPmVWs0S5CJy1KihZ3aebPnHLKgMtty2R299B02bK2c8Nyi0vUOJ8LLWvZcn/QM/ReWu\
oMvpifoB2p+cnCZPszIZKFsUCTaJUqqBgeJD6R6Aq0AfrwRbseZNfCRwP42fj47k7o3fjIzR8bxW0bzhqKYg83E4GN7QOdg/vIfjaZ+e2KBb7gEbyZVawVm6xcp3aBrqUI3p0ho6Kgv3MMry4aOi/YvKslNoFp5N\
u2HT7gaCD5SxaVeIC9i35HEW0eK6TMHdeA2+YMfaz+9KmIIuaOumc+l5NKIiDYd9pE/4bTQ3ypzy2tE6pgAjOhyqQXapwy5r0tcOya5B/pwgSKlb39XQZPACNulfrtY9t0OrgeuDGU/nMt3dKLEXZKvTDggB+kCe\
NB4oOlJVduZPAHwsJ5nrnCGyVj0TeE/r95Fnn/TYwR0tY/lYbE1jUI0pOa3l93XFLs2m0kTO1fVxc4aUgaJMPAlPLo7e5l+ZsOY+0/U+tDHaxkHKuJSGNWEOedZVwrEHpWcJ0DJ76hGl2EgpaDl2REZUFrhDNmlC\
nF0bmt8lehw/5f48fvB2WIOTzjzO1OZvsMUjgKqoGRANlOof8o0NWh2QUyC2HRFcbPll0D3t5cX3fraqJnh3dTDOsSPyMWfZX49GeqEcxCcclw3HPcXg4tTZa9KYjQCniuYCv7OWNdiMKD8CH0T1SsZsibgPISKJ\
rhM4FDfU/EWs7U/xwyp+uB4cio6OrnW/oDtR9GTfAjkv2Ms2bMB61IkEZNsy7pgnbLywj6ISJewvluDC5lL63XEQAT0eIzSTB+ffRlaa9zEmjPbm7hAIXwq9eUpdtfUx25REGUz+TQS7KL9XVpmRkWvGfmNo1g5E\
1JM7zMmVI7tw5GUuwmnCwjJF+vIT3DvugeqqIl/nVSpeBeKc0DXRwLp5OrVunk+vPDhU/qqnx+B10OOFF6KQzf4A1GP62G/BOpq4I0ZyGLmcMCnFxawmHzkCoTp+cvCCe9C8Rf27OVXgybqK5malV/kjZmXoDLfs\
XQihioZDxAPd+M1dLpYf/I0D/30mCPl2fTfgkWCmbUM6gVBZ1duPEnJAi6j8M6w+Ia9Al2WRbT7utlaPuS2fGbKffUAWPCB9F3a+2qaBqA/7jsTj/S+5uSxmXduKeYJl7y0+gpHOCUkxaOaBQwWQePEQQZfCwjHJ\
jI5MRDBzRMa8XgG4px9ev1gsjmmyEP4aaqBxP1BE8ERm6Y+4akdSjUEco0zsHgVOVFLBJ1WFkwKaA8y1YudDd8tiEj50t4OE49R0780uDL6/uQf/dqeUh5XD4Gj6md0RYybSMHt4eo/DE2It6Mzy3uFkOj/ULJIb\
ivRdd2wpRYSGWScOSTmcMx0HYNL8X+ktMuUOYNMoTcvGWLERY5j0GNZFFFpaCUkbwQfH9GjVJiVbw5COB9MOeUUXzhqKFZbTvzIFVEEx3LHIksZpObboPYNuCZHGJgfJZP+YPT7bOy3P5UTjvO9OAVUviB3+8/T4\
CXg0pSuk99URzz5MmSRj7SWlDOKmx2uOein26MqBMUr6tBMBOws0iXtgmzu8veBJG47Bv91HyzMpm6Jz+3j3nP6By854CAYseYA0tyQJFZ29p1PnXTR/TgaIXfWU5so5DkFK12QdNi8TsHpzwic7yHOD4QBbR1YT\
MpEor4YLOEH6LClSOkqwfqdBC+4ZoQAFUb9cDTfNBkNZQ+lgXUZ1FXd/G/5+6Kz9I0doHYTvy4YwnJIvYPQOWXfq0RkLENyWVrLRR+vuQWgMuqgsB916JH+oJFw0pFbHfZAIsWu3UTtN24iA6iuxFRTXNq8gnj/Y\
gFwTHrUg8sFlr4QECV8+rCJhMzlZ11qGVl1cQmBQl4zaOn25WGGTLl+2xBx0IblIJt2QIIFb6k/ZpP0eJDZJL9fPypcj2URBWhomS455M0hkKrKQDhTHFycn0JDjVYo5nQGQhzgDCaYu+utDcO7AnNsBzOxIu8hb\
u6G8c7H4TmEkdZ0VpCwMP7n43FX2sv1FOC0FSQSC/GqzLaT9gzQ+Xiwxp8eJ86ecfeccSTrcAaZMI5f4+C4sULRdknRdxpksYERfxCuSDzbWXknjLe/R4Dyt9J//Gaap4mlM/iu/yenkEDdd6DIvaJndlklOOv+H\
9IIz9QJw5GyjQfth6yYN3XV/6UN5s9lrPhOJ/osOzjxSoyE/9OutpAkdpqCyjMlvRFvyOu3NmsSvhocNnBYtIV8FRWkwwvyiYO6QIUcw+b9Zs8bIQTO5xQ3/xk4xk3znyx+YMy/nv0rIBup+DPZ5OwSMM0JRDchf\
AzLiAOb+xn1Po6nKfnZOpm0hD0DGl0Vxiy8o5xn9513rFJ8QUz4jrikCQaeKAhz94AtzwWxN7t/X51uCqtal9gvZjOQ0+dugWlX0FPhOTvy7QRfKJ+dv0KoPWPFVpHiHPjL/MT617dDF5c+kHH4Ckr+KwlIhWMEV\
J13KtM+D9VZt3wd1yQIAT7Q06fOvTWpFkEfBsauGKOcqcgKgWpqpGc2EaLaKrBZdvrQD77EmMe+5XGeIYxlOhZwKNA/raxA4IG9GyOZ6pnRo1rj/FyrSQhYmya6urgiuSyAsfoM7RHi7YteM+6ecbqfhqEQqrQV6\
C5rL2vDBh2p+SkKBumIGrq4mn6h+6eKioQ7KKpFXgz3jpwb1maRpm057LE7BW8mpmICpsenOzZxdcFv6GEPhO1KLbgOMGYQPE1DbTmO7Deih8klsmJ3NzzkTYNxFy1Njps+pFuJP93L7tO4OdS5F6TYuvnBxAN9G\
X3eAregyRGWxF/9/CTT020hVrbtgoyyEjClifVR+N8Xf9+FcoGw1jWysjkwL+DigLJpVwSYFdRHUe/PsiopoKvvy7Sf6CICHi/jTlsixysXKb6Jse5jbtUSaZs27YfYaO2WX3lLBrZjIJwagFsYxCem+Vhg3RirU\
kFGcEeo5FzEKMVCUGaOUvsIUmUL//DXu5xdxDii0qe0uHkF+0c5J9WMB8sdhlNPFd1GA1V3HrVBckLnEDrDO0kRV2t6edhN+U67zPdf58eTz8Rem1lVFx27jxH82ThYhIjRSfdfrfQwVKHqpncWvhSmgS8JUWL4f\
1ubVFpGlbq9Zv4ZE7DPts0+QWGPduJr0ERGGINVn0mmnnelc9qVSHe3OIqxLGbg0A1c3NbD9gtNgR66I4qJ3Qyo15VQKHVP8JL/5DPpBdr5nd7dgcLnYCQUnnAigseaqtNNbH7kIYaAVZuTQAjM6roI5JscVnxl+\
HdIkrOPUp+aCTittUkjM1s+trMFlK7MF6PaZggYAhmVtg+FUJbwF7TjFiAVoBSZhDYcsV07IwmBQVTKMygyA5zV/pYuqbTWPbQn2G67KQumBmMuE8ciGEnGnsxl9+Asa22N24R5TXkeVnrmwoV38zH3C8JDH3IFU\
JpZIxRMpjBR7b+aYFJx9BAKxyx/LYUdVIZ3MMBXH3xsI/O694a9uFVMFYgBn9M2u4kp7NR3xPM0f39npbTPieZqS4WE7bgvn3E1JZvARWAV7pZJYCaaUZCy4TD2yjBihogNCSlLz+5x5ELrZdWJSyAuzSfgYXk3P\
SE0NBAJdD4AC0tgKfLGZXYeDGFY0RzAFylZlHQW7Lr4AFUOKkTGTSaWcmnYLvpoE/iL7L1MLiGE789I/kV+LAsjYbhwS5wcwcJOWxqiJXEYS225bDkinxzzwZZgUUEXKA6Bwk4+cH/4M5S8qhjBNMvmf0dQSPzu4\
dL8zB6XME5gay0Rw8TMY/kSymKZfS8WRJkcQuk6jwsINe5DrdYE3esm2Y15dJ+xwmf4NGuNBeAI2/uDxa58z0+9ebuSTRxszQCy84i74PemFmKxvBcHN/D3MLr4JuoAiAxx7yd4Tf/n1wxBMkkARUIIMP+0bZs5c\
V8ZPp6X82ggwJrsl96cptxlIzDaUwmfz/kcmucr4Y7ba3SRrKc0mTJzssSXkDCPxACddCSNp96Lr3qdKRDHZgSiKJE7C6jTglqIDPezwr8b4t2FSK4XmZrm6vOl+YZapfPrX/wBWdMOo\
""")))


if __name__ == '__main__':
    try:
        main()
    except FatalError as e:
        print('\nA fatal error occurred: %s' % e)
        sys.exit(2)<|MERGE_RESOLUTION|>--- conflicted
+++ resolved
@@ -60,14 +60,10 @@
     return check_supported_function(func, lambda o: o.IS_STUB)
 
 
-<<<<<<< HEAD
 def stub_and_esp32_function_only(func):
     """ Attribute for a function only supported by software stubs or ESP32 ROM """
     return check_supported_function(func, lambda o: o.IS_STUB or o.CHIP_NAME == "ESP32")
 
-=======
-__version__ = "1.3"
->>>>>>> 3aa85343
 
 PYTHON2 = sys.version_info[0] < 3  # True if on pre-Python 3
 
@@ -284,89 +280,55 @@
         for i in range(7):
             self.command()
 
-<<<<<<< HEAD
     def connect(self, mode='default_reset'):
         """ Try connecting repeatedly until successful, or giving up """
-        print('Connecting...')
-
-        for _ in range(10):
-            # issue reset-to-bootloader:
-            # RTS = either CH_PD/EN or nRESET (both active low = chip in reset
-            # DTR = GPIO0 (active low = boot to flasher)
-            #
-            # DTR & RTS are active low signals,
-            # ie True = pin @ 0V, False = pin @ VCC.
-            if mode != 'no_reset':
-                self._port.setDTR(False)  # IO0=HIGH
-                self._port.setRTS(True)   # EN=LOW, chip in reset
-                time.sleep(0.05)
-                self._port.setDTR(True)   # IO0=LOW
-                self._port.setRTS(False)  # EN=HIGH, chip out of reset
-                if mode == 'esp32r0':
-                    # this is a workaround for a bug with the most
-                    # common auto reset circuit and Windows, if the EN
-                    # pin on the dev board does not have enough
-                    # capacitance. This workaround only works on
-                    # revision 0 ESP32 chips, it exploits a silicon
-                    # bug spurious watchdog reset.
-                    #
-                    # Details: https://github.com/espressif/esptool/issues/136
-                    time.sleep(0.4)  # allow watchdog reset to occur
-                time.sleep(0.05)
-                self._port.setDTR(False)  # IO0=HIGH, done
-
-            self._port.timeout = 0.1
-            last_exception = None
-            for _ in range(4):
-                try:
-                    self.flush_input()
-                    self._port.flushOutput()
-                    self.sync()
-                    self._port.timeout = 5
-                    return
-                except FatalError as e:
-                    last_exception = e
-                    time.sleep(0.05)
-        raise FatalError('Failed to connect to %s: %s' % (self.CHIP_NAME, last_exception))
-=======
-    """ Try connecting repeatedly until successful, or giving up """
-    def connect(self):
         print('Connecting...', end='')
         sys.stdout.flush()
         last_error = None
 
         try:
-            for _ in range(4):
+            for _ in range(10):
                 # issue reset-to-bootloader:
-                # RTS = either CH_PD or nRESET (both active low = chip in reset)
+                # RTS = either CH_PD/EN or nRESET (both active low = chip in reset
                 # DTR = GPIO0 (active low = boot to flasher)
-                self._port.setDTR(False)
-                self._port.setRTS(True)
-                time.sleep(0.05)
-                self._port.setDTR(True)
-                self._port.setRTS(False)
-                time.sleep(0.05)
-                self._port.setDTR(False)
-
-                # worst-case latency timer should be 255ms (probably <20ms)
-                self._port.timeout = 0.3
+                #
+                # DTR & RTS are active low signals,
+                # ie True = pin @ 0V, False = pin @ VCC.
+                if mode != 'no_reset':
+                    self._port.setDTR(False)  # IO0=HIGH
+                    self._port.setRTS(True)   # EN=LOW, chip in reset
+                    time.sleep(0.05)
+                    self._port.setDTR(True)   # IO0=LOW
+                    self._port.setRTS(False)  # EN=HIGH, chip out of reset
+                    if mode == 'esp32r0':
+                        # this is a workaround for a bug with the most
+                        # common auto reset circuit and Windows, if the EN
+                        # pin on the dev board does not have enough
+                        # capacitance. This workaround only works on
+                        # revision 0 ESP32 chips, it exploits a silicon
+                        # bug spurious watchdog reset.
+                        #
+                        # Details: https://github.com/espressif/esptool/issues/136
+                        time.sleep(0.4)  # allow watchdog reset to occur
+                    time.sleep(0.05)
+                    self._port.setDTR(False)  # IO0=HIGH, done
+
+                self._port.timeout = 0.1
                 for _ in range(4):
                     try:
-                        self._port.flushInput()
-                        self._slip_reader = slip_reader(self._port)
+                        self.flush_input()
                         self._port.flushOutput()
                         self.sync()
                         self._port.timeout = 5
                         return
-                    except Exception as e:
+                    except FatalError as e:
                         print('.', end='')
                         sys.stdout.flush()
                         time.sleep(0.05)
                         last_error = e
         finally:
             print('')  # end 'Connecting...' line
-        raise FatalError('Failed to connect to ESP8266: %s' % last_error)
->>>>>>> 3aa85343
+        raise FatalError('Failed to connect to %s: %s' % (self.CHIP_NAME, last_error))
 
     """ Read memory address in target """
     def read_reg(self, addr):
@@ -999,7 +961,7 @@
         # pad all ImageSegments to at least 4 bytes length
         pad_mod = len(data) % 4
         if pad_mod != 0:
-            data += "\x00" * (4 - pad_mod)
+            data += b"\x00" * (4 - pad_mod)
         self.data = data
         self.file_offs = file_offs
         self.include_in_checksum = True
@@ -1314,7 +1276,7 @@
                     if pad_len < 0:
                         pad_len += IROM_ALIGN
                     if pad_len > 0:
-                        null = ImageSegment(0, '\x00' * pad_len, f.tell())
+                        null = ImageSegment(0, b'\x00' * pad_len, f.tell())
                         checksum = self.save_segment(f, null, checksum)
                         padding_segments += 1
                     # verify that after the 8 byte header is added, were are at the correct offset relative to the segment's vaddr
@@ -1324,7 +1286,10 @@
             # kinda hacky: go back to the initial header and write the new segment count
             # that includes padding segments. Luckily(?) this header is not checksummed
             f.seek(1)
-            f.write(chr(len(self.segments) + padding_segments))
+            try:
+                f.write(chr(len(self.segments) + padding_segments))
+            except TypeError:  # Python 3
+                f.write(bytes([len(self.segments) + padding_segments]))
 
 
 class ELFFile(object):
@@ -1354,7 +1319,6 @@
         except struct.error as e:
             raise FatalError("Failed to read a valid ELF header from %s: %s" % (self.name, e))
 
-        print(repr(ident), ident[0], ident[1:4])
         if byte(ident, 0) != 0x7f or ident[1:4] != b'ELF':
             raise FatalError("%s has invalid ELF magic header" % self.name)
         if machine != 0x5e:
@@ -1575,27 +1539,32 @@
         size_id = flash_id >> 16
         args.flash_size = {0x12: '256KB', 0x13: '512KB', 0x14: '1MB', 0x15: '2MB', 0x16: '4MB', 0x17: '8MB', 0x18: '16MB'}.get(size_id)
         if args.flash_size is None:
-            print('Warning: Could not auto-detect Flash size (FlashID=0x%x, SizeID=0x%x), defaulting to 4m' % (flash_id, size_id))
-            args.flash_size = '4m'
+            print('Warning: Could not auto-detect Flash size (FlashID=0x%x, SizeID=0x%x), defaulting to 4MB' % (flash_id, size_id))
+            args.flash_size = '4MB'
         else:
             print('Auto-detected Flash size:', args.flash_size)
 
 
-<<<<<<< HEAD
-def write_flash(esp, args):
-    """Write data to flash
-    """
-=======
 def _get_flash_params(esp, args):
     """ Return binary flash parameters (bitstring length 2) for args """
->>>>>>> 3aa85343
     detect_flash_size(esp, args)
 
     flash_mode = {'qio':0, 'qout':1, 'dio':2, 'dout': 3}[args.flash_mode]
     flash_size_freq = esp.parse_flash_size_arg(args.flash_size)
     flash_size_freq += {'40m':0, '26m':1, '20m':2, '80m': 0xf}[args.flash_freq]
-<<<<<<< HEAD
-    flash_info = struct.pack(b'BB', flash_mode, flash_size_freq)
+    return struct.pack(b'BB', flash_mode, flash_size_freq)
+
+
+def _update_image_flash_params(esp, address, flash_params, image):
+    """ Modify the flash mode & size bytes if this looks like an executable image """
+    if address == esp.FLASH_HEADER_OFFSET and (image[0] == '\xe9' or image[0] == 0xE9):  # python 2/3 compat:
+        print('Flash params set to 0x%04x' % struct.unpack(">H", flash_params))
+        image = image[0:2] + flash_params + image[4:]
+    return image
+
+
+def write_flash(esp, args):
+    flash_params = _get_flash_params(esp, args)
 
     # verify file sizes fit in flash
     flash_end = flash_size_bytes(args.flash_size)
@@ -1606,31 +1575,12 @@
                              "Use --flash-size argument, or change flashing address.")
                              % (argfile.name, argfile.tell(), address, flash_end))
         argfile.seek(0)
-=======
-    return struct.pack(b'BB', flash_mode, flash_size_freq)
-
-
-def _update_image_flash_params(address, flash_params, image):
-    """ Modify the flash mode & size bytes if this looks like an executable image """
-    if address == 0 and (image[0] == b'\xe9' or image[0] == 0xE9):  # python 2/3 compat
-        print('Flash params set to 0x%04x' % struct.unpack(">H", flash_params))
-        image = image[0:2] + flash_params + image[4:]
-    return image
-
-
-def write_flash(esp, args):
-    flash_params = _get_flash_params(esp, args)
-    flasher = CesantaFlasher(esp, args.baud)
->>>>>>> 3aa85343
 
     for address, argfile in args.addr_filename:
         if args.no_stub:
             print('Erasing flash...')
         image = argfile.read()
-<<<<<<< HEAD
-        # Update header with flash parameters
-        if address == esp.FLASH_HEADER_OFFSET and image[0] == '\xe9':
-            image = image[0:2] + flash_info + image[4:]
+        image = _update_image_flash_params(esp, address, flash_params, image)
         calcmd5 = hashlib.md5(image).hexdigest()
         uncsize = len(image)
         if args.compress:
@@ -1642,17 +1592,7 @@
         argfile.seek(0)  # in case we need it again
         seq = 0
         written = 0
-=======
-        argfile.seek(0)  # rewind in case we need it again
-        if address + len(image) > int(args.flash_size.split('m')[0]) * (1 << 17):
-            print('WARNING: Unlikely to work as data goes beyond end of flash. Hint: Use --flash_size')
-        image = _update_image_flash_params(address, flash_params, image)
-        # Pad to sector size, which is the minimum unit of writing (erasing really).
-        if len(image) % esp.ESP_FLASH_SECTOR != 0:
-            image += b'\xff' * (esp.ESP_FLASH_SECTOR - (len(image) % esp.ESP_FLASH_SECTOR))
->>>>>>> 3aa85343
         t = time.time()
-        header_block = None
         while len(image) > 0:
             print('\rWriting at 0x%08x... (%d %%)' % (address + seq * esp.FLASH_WRITE_SIZE, 100 * (seq + 1) // blocks),)
             sys.stdout.flush()
@@ -1700,12 +1640,7 @@
 
     if args.verify:
         print('Verifying just-written flash...')
-<<<<<<< HEAD
-        verify_flash(esp, args, header_block)
-=======
-        _verify_flash(esp, args, flasher)
-    flasher.boot_fw()
->>>>>>> 3aa85343
+        _verify_flash(esp, args)
 
 
 def image_info(args):
@@ -1820,21 +1755,19 @@
     open(args.filename, 'wb').write(data)
 
 
-<<<<<<< HEAD
 def verify_flash(esp, args, flash_params=None):
-=======
-def _verify_flash(esp, args, flasher=None):
->>>>>>> 3aa85343
+    _verify_flash(esp, args)
+
+
+def _verify_flash(esp, args):
     differences = False
     flash_params = _get_flash_params(esp, args)
-    if flasher is None:  # get flash params before launching flasher
-        flasher = CesantaFlasher(esp)
 
     for address, argfile in args.addr_filename:
         image = argfile.read()
         argfile.seek(0)  # rewind in case we need it again
 
-        image = _update_image_flash_params(address, flash_params, image)
+        image = _update_image_flash_params(esp, address, flash_params, image)
 
         image_size = len(image)
         print('Verifying 0x%x (%d) bytes @ 0x%08x in flash against %s...' % (image_size, image_size, address, argfile.name))
@@ -1865,7 +1798,6 @@
         raise FatalError("Verify failed.")
 
 
-<<<<<<< HEAD
 def read_flash_status(esp, args):
     print('Status value: 0x%04x' % esp.read_status(args.bytes))
 
@@ -1877,10 +1809,6 @@
     print(('Setting flash status: ' + fmt) % args.value)
     esp.write_status(args.value, args.bytes, args.non_volatile)
     print(('After flash status:   ' + fmt) % esp.read_status(args.bytes))
-=======
-def verify_flash(esp, args, flash_params=None):
-    _verify_flash(esp, args)
->>>>>>> 3aa85343
 
 
 def version(args):
@@ -1977,12 +1905,9 @@
                                     action=AddrFilenamePairAction)
     add_spi_flash_subparsers(parser_write_flash, auto_detect=True)
     parser_write_flash.add_argument('--no-progress', '-p', help='Suppress progress output', action="store_true")
-<<<<<<< HEAD
-    parser_write_flash.add_argument('--verify', help='Verify just-written data (only necessary if very cautious, data is already CRCed', action='store_true')
+    parser_write_flash.add_argument('--verify', help='Verify just-written data on flash ' +
+                                    '(mostly superfluous, data is read back during flashing)', action='store_true')
     parser_write_flash.add_argument('--compress', '-z', help='Compress data in transfer',action="store_true")
-=======
-    parser_write_flash.add_argument('--verify', help='Verify just-written data on flash (recommended if concerned about flash integrity)', action='store_true')
->>>>>>> 3aa85343
 
     subparsers.add_parser(
         'run',
